--- conflicted
+++ resolved
@@ -176,10 +176,7 @@
                                        start_delay=100)
 
     def init_poll_failed(self, e, poller_id):
-<<<<<<< HEAD
-=======
         logging.warning("%s/%s (%s): could not complete init. (hint: device server is not running, or has to be restarted)", self.deviceName, self.attributeName, self.name())
->>>>>>> 495ae257
         self.init_poller = self.init_poller.restart(3000)
 
     def continue_init(self, _):
