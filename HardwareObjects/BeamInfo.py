--- conflicted
+++ resolved
@@ -117,36 +117,12 @@
         Description: called if aperture, slits or focusing has been changed
         Returns: dictionary, {size_x: 0.1, size_y: 0.1, shape: "rectangular"}
         """
-<<<<<<< HEAD
-	if self.focusingHO is not None:
-            self.beam_info_dict["size_x"] = self.beam_size_focusing[0]
-            self.beam_info_dict["size_y"] = self.beam_size_focusing[1]
-	else:
-            self.beam_info_dict["size_x"] = min (self.beam_size_slits[0], self.beam_size_aperture[0])
-            self.beam_info_dict["size_y"] = min (self.beam_size_slits[1], self.beam_size_aperture[1])
-        if (self.beam_size_aperture < self.beam_size_slits):
-	        self.beam_info_dict["shape"] = "ellipse"
-	else:
-	        self.beam_info_dict["shape"] = "rectangular"
-	
-	self.emit("beamInfoChanged", (self.beam_info_dict, ))
-		
-        if self.chan_beam_size_hor is not None:
-            self.chan_beam_size_hor.setValue(self.beam_info_dict["size_x"])
-        if self.chan_beam_size_ver is not None:
-            self.chan_beam_size_ver.setValue(self.beam_info_dict["size_y"])
-        if self.chan_beam_size_ellipse is not None:
-            self.chan_beam_size_ellipse.setValue(self.beam_info_dict["shape"] == "ellipse")
-
-        return self.beam_info_dict
-=======
         size_x = min(self.beam_size_aperture[0],
 	   	     self.beam_size_slits[0],
 		     self.beam_size_definer[0]) 
         size_y = min(self.beam_size_aperture[1],
   		     self.beam_size_slits[1], 
 		     self.beam_size_definer[1]) 
-
 	
         self.beam_info_dict["size_x"] = size_x
         self.beam_info_dict["size_y"] = size_y
@@ -168,5 +144,4 @@
 		self.chan_beam_size_microns.setValue((self.beam_info_dict["size_x"] * 1000, \
 					 	     self.beam_info_dict["size_y"] * 1000))	
             if self.chan_beam_shape_ellipse is not None:
-                self.chan_beam_shape_ellipse.setValue(self.beam_info_dict["shape"] == "ellipse") 
->>>>>>> 46132e37
+                self.chan_beam_shape_ellipse.setValue(self.beam_info_dict["shape"] == "ellipse") 