--- conflicted
+++ resolved
@@ -1,1832 +1,1820 @@
-#  Project: MXCuBE
-#  https://github.com/mxcube.
-#
-#  This file is part of MXCuBE software.
-#
-#  MXCuBE is free software: you can redistribute it and/or modify
-#  it under the terms of the GNU General Public License as published by
-#  the Free Software Foundation, either version 3 of the License, or
-#  (at your option) any later version.
-#
-#  MXCuBE is distributed in the hope that it will be useful,
-#  but WITHOUT ANY WARRANTY; without even the implied warranty of
-#  MERCHANTABILITY or FITNESS FOR A PARTICULAR PURPOSE.  See the
-#  GNU General Public License for more details.
-#
-#  You should have received a copy of the GNU General Public License
-#  along with MXCuBE.  If not, see <http://www.gnu.org/licenses/>.
-
-"""
-[Name] ALBACollect
-
-[Description]
-Specific implementation of the collection methods for ALBA synchrotron.
-Basic Flow:
-    do_collect in AbstractCollect: TODO this opens shutters. Is the beamstop always in by then???
-      data_collection_hook in ALBACollect
-        prepare_acquisition in ALBACollect
-          detector_hwobj.prepare_acquisition
-        prepare_collection in ALBACollect                       <-- Repeated for each test image in case of characterization
-          detector_hwobj.prepare_collection                     <-- Repeated for each test image in case of characterization
-        collect_images                                               
-           wait_collection_done
-        collection_finished 
-    data_collection_cleanup in ALBACollect (supersedes AbstractCollect method with same name)
-    
-There are currently three routines used for when a collection fails
-    data_collection_failed in ALBACollect 
-        calls stop_collect (is this explicit call necessary?)
-    collection_failed in AbstractCollect is called from do_collect in case of failure 
-
-In case the user aborts data collection, stopCollect is called, then stop_collect then data_collection_cleanup
-    In that case, is post processing prevented?
-    
-[Signals]
-- progressInit
-- collectConnected
-- collectStarted
-- collectReady
-- progressStop
-- collectOscillationFailed
-
-Implementation of Sardana collects uses Macros, as defined in ./HardwareRepository/Command/Sardana.py
-We need to investigate how to stop Macros
-"""
-
-# RB 2020102: data collection sweeps to be done through a Sardana Macro
-
-from __future__ import print_function
-
-import os
-import sys
-import time
-import gevent
-import logging
-import math 
-
-from HardwareRepository.TaskUtils import task
-from AbstractCollect import AbstractCollect
-from taurus.core.tango.enums import DevState
-from xaloc.resolution import get_dettaby, get_resolution
-
-__credits__ = ["ALBA Synchrotron"]
-__version__ = "2.3"
-__category__ = "General"
-
-
-class ALBACollect(AbstractCollect):
-    """Main data collection class. Inherited from AbstractMulticollect class
-       Collection is done by setting collection parameters and
-       executing collect command
-    """
-
-    def __init__(self, name):
-        AbstractCollect.__init__(self, name)
-        self.logger = logging.getLogger("HWR.ALBACollect")
-        self.supervisor_hwobj = None
-        self.fastshut_hwobj = None
-        self.slowshut_hwobj = None
-        self.photonshut_hwobj = None
-        self.frontend_hwobj = None
-        self.diffractometer_hwobj = None
-        self.omega_hwobj = None
-        self.lims_client_hwobj = None
-        self.machine_info_hwobj = None
-        self.energy_hwobj = None
-        self.resolution_hwobj = None
-        self.transmission_hwobj = None
-        self.detector_hwobj = None
-        self.beam_info_hwobj = None
-        self.graphics_manager_hwobj = None
-        self.autoprocessing_hwobj = None
-        self.flux_hwobj = None
-        self.aborted_by_user = None
-        
-        #
-        #
-        # START of 20210218: Lines only necessary for ni660 collects, remove when switching to pure meshct/ascanct scans   
-        self.cmd_ni_conf = None
-        self.cmd_ni_unconf = None
-        # END of lines for ni660 scans
-        #
-        #
-
-        #self.cmd_ni_conf = None
-        #self.cmd_ni_unconf = None
-        self.set_pilatus_saving_pattern = None
-        self.ascanct = None
-        self.meshct = None
-        self.senv = None
-        self.mxcube_sardanascan_running = None
-
-        self.chan_kappa_pos = None
-        self.chan_phi_pos = None
-
-        self.chan_undulator_gap = None
-
-        self.scan_motors_hwobj = {}
-        self.xaloc_motor_names_dict = {}
-
-        self._error_msg = ""
-        self.owner = None
-        self.osc_id = None
-        self._collecting = None
-
-        self.omega_hwobj = None
-        self.graphics_manager_hwobj = None
-
-        self.mesh_scan_line_motor_name = None
-        self.mesh_scan_discrete_motor_name = None
-        self.scan_start_positions = {}
-        self.scan_end_positions = {}
-        self.scan_velocities = {}
-        self.scan_init_velocities = {}
-        self.scan_init_positions = {}
-        self.scan_motors_hwobj = {}
-        self.scan_move_motor_names = []
-        self.scan_all_motor_names = []
-
-        self.mesh_mxcube_fast_motor_name = None
-        self.mesh_mxcube_slow_motor_name = None
-        self.mesh_fast_index = None
-        self.mesh_slow_index = None
-        self.mesh_sshaped_bool = None # True: up and down scans, False: only up scans
-
-        #self.helical_positions = None
-        #self.saved_omega_velocity = None
-
-        self.omega_init_pos = None
-        self.omega_init_vel = None
-
-        self.bypass_shutters = False
-
-        
-    def init(self):
-        self.logger.debug("Initializing {0}".format(self.__class__.__name__))
-        self.ready_event = gevent.event.Event()
-
-        self.supervisor_hwobj = self.getObjectByRole("supervisor")
-        self.fastshut_hwobj = self.getObjectByRole("fast_shutter")
-        self.slowshut_hwobj = self.getObjectByRole("slow_shutter")
-        self.photonshut_hwobj = self.getObjectByRole("photon_shutter")
-        self.frontend_hwobj = self.getObjectByRole("frontend")
-        self.diffractometer_hwobj = self.getObjectByRole("diffractometer")
-        self.omega_hwobj = self.getObjectByRole("omega")
-        self.lims_client_hwobj = self.getObjectByRole("lims_client")
-        self.machine_info_hwobj = self.getObjectByRole("machine_info")
-        self.energy_hwobj = self.getObjectByRole("energy")
-        self.resolution_hwobj = self.getObjectByRole("resolution")
-        self.transmission_hwobj = self.getObjectByRole("transmission")
-        self.detector_hwobj = self.getObjectByRole("detector")
-        self.beam_info_hwobj = self.getObjectByRole("beam_info")
-        self.graphics_manager_hwobj = self.getObjectByRole("graphics_manager")
-        self.autoprocessing_hwobj = self.getObjectByRole("auto_processing")
-        self.flux_hwobj = self.getObjectByRole("flux")
-        self.aborted_by_user = False
-
-        #
-        #
-        # START of 20210218: Lines only necessary for ni660 collects, remove when switching to pure meshct/ascanct scans   
-        self.cmd_ni_conf = self.getCommandObject("ni_configure")
-        self.cmd_ni_unconf = self.getCommandObject("ni_unconfigure")
-        # END of lines for ni660 scans
-        #
-        #
-
-        self.set_pilatus_saving_pattern = self.getCommandObject("set_pilatus_saving_pattern")
-        self.ascanct = self.getCommandObject("ascanct")
-        self.meshct = self.getCommandObject("meshct")
-        self.senv = self.getCommandObject("senv")
-        self.mxcube_sardanascan_running = False # Is set equal to the macro running whem mecessary
-
-
-        self.chan_kappa_pos = self.getChannelObject("kappapos")
-        self.chan_phi_pos = self.getChannelObject("phipos")
-
-        self.xaloc_motor_names_dict = {'phi': 'omega', 
-                                       'phiy' : 'omegax', 
-                                       'phiz': 'omegaz', 
-                                       'kappa': 'kappa', 
-                                       'kappaphi': 'phi', 
-                                       'sampx': 'centx', 
-                                       'sampy': 'centy'}
-
-        #TODO 20200921 kappa_phi is broken
-        #self.scan_all_motor_names = ['phiy', 'phiz', 'sampx', 'sampy', 'kappa', 'kappa_phi']
-        self.scan_all_motor_names = ['phiy', 'phiz', 'sampx', 'sampy']
-        #TODO get rid of hardcoded max and minvelocity numbers
-        self.scan_motors_min_velocity = {'phiy': 6E-6, 'phiz': 1.3E-4, 'sampx': 7E-6, 'sampy': 7E-6, 'kappa': 4, 'kappaphi': 7} # see XALOC elog 925
-        self.scan_motors_max_velocity = {'phiy': 1.0, 'phiz': 0.22, 'sampx': 0.15, 'sampy': 0.15, 'kappa': 17, 'kappaphi': 70}
-        for scan_motor in self.scan_all_motor_names:
-            self.scan_motors_hwobj[scan_motor] = self.getObjectByRole(scan_motor)
-
-        self.mesh_mxcube_fast_motor_name = 'phiy' # omegax
-        self.mesh_mxcube_slow_motor_name = 'phiz' # omegaz
-        self.mesh_fast_index = 0
-        self.mesh_slow_index = 1
-
-        #self.mesh_sshaped_bool = True # True: up and down scans
-        self.mesh_sshaped_bool = False # False: only up scans
-
-        #self.chan_undulator_gap = self.getChannelObject("chanUndulatorGap")
-
-        self.scan_motors_hwobj = {}
-        self.mesh_scan_line_motor_name = 'phiz'
-        self.mesh_scan_discrete_motor_name = 'phiy' 
-        #TODO 20200921 kappa_phi is broken
-        #self.scan_all_motor_names = ['phiy', 'phiz', 'sampx', 'sampy', 'kappa', 'kappa_phi']
-        self.scan_all_motor_names = ['phiy', 'phiz', 'sampx', 'sampy']
-        #TODO get rid of hardcoded max and minvelocity numbers
-        self.scan_motors_min_velocity = {'phiy': 6E-6, 'phiz': 1.3E-4, 'sampx': 7E-6, 'sampy': 7E-6, 'kappa': 4, 'kappaphi': 7} # see XALOC elog 925
-        self.scan_motors_max_velocity = {'phiy': 1.0, 'phiz': 0.22, 'sampx': 0.15, 'sampy': 0.15, 'kappa': 17, 'kappaphi': 70}
-        for scan_motor in self.scan_all_motor_names:
-            self.scan_motors_hwobj[scan_motor] = self.getObjectByRole(scan_motor)
-        
-        undulators = []
-        try:
-            for undulator in self["undulators"]:
-                undulators.append(undulator)
-        except BaseException:
-            pass
-
-        self.exp_type_dict = {'Mesh': 'raster',
-                              'Helical': 'Helical'}
-
-        det_px, det_py = self.detector_hwobj.get_pixel_size()
-
-        self.set_beamline_configuration(
-            synchrotron_name="ALBA",
-            directory_prefix=self.getProperty("directory_prefix"),
-            default_exposure_time=self.detector_hwobj.get_default_exposure_time(),
-            minimum_exposure_time=self.detector_hwobj.get_minimum_exposure_time(),
-            detector_fileext=self.detector_hwobj.get_file_suffix(),
-            detector_type=self.detector_hwobj.get_detector_type(),
-            detector_manufacturer=self.detector_hwobj.get_manufacturer(),
-            detector_model=self.detector_hwobj.get_model(),
-            detector_px=det_px,
-            detector_py=det_py,
-            undulators=undulators,
-            focusing_optic=self.getProperty('focusing_optic'),
-            monochromator_type=self.getProperty('monochromator'),
-            beam_divergence_vertical=self.beam_info_hwobj.get_beam_divergence_hor(),
-            beam_divergence_horizontal=self.beam_info_hwobj.get_beam_divergence_ver(),
-            polarisation=self.getProperty('polarisation'),
-            input_files_server=self.getProperty("input_files_server"))
-
-        self.emit("collectConnected", (True,))
-        self.emit("collectReady", (True, ))
-
-        #self.logger.debug('*** bypass shutters: %s', type(os.environ.get('MXCUBE_BYPASS_SHUTTERS')))
-        self.bypass_shutters = os.environ.get('MXCUBE_BYPASS_SHUTTERS')
-        #self.logger.debug('*** bypass shutters: %s', self.bypass_shutters)
-        if self.bypass_shutters and self.bypass_shutters.lower() == 'true':
-            self.logger.warning("Simulation mode: BYPASSING the SHUTTERS")
-            self.bypass_shutters = True
-
-    def data_collection_hook(self):
-        """Main collection hook, called from do_collect in AbstractCollect
-        """
-
-        self.logger.info("Running ALBA data collection hook")
-        self.logger.info("Waiting for resolution ready...")
-        self.resolution_hwobj.wait_end_of_move()
-        self.logger.info("Waiting for detector distance ready...")
-        self.detector_hwobj.wait_move_distance_done()
-        self.logger.info("Waiting for energy ready...")
-        self.energy_hwobj.wait_move_energy_done()
-
-        # First, save current parameters to revert back when done/fails
-        for motorname in self.scan_all_motor_names: # TODO: check if this is the right place to add these values. Ideally this should be done right after the collect click
-            self.logger.info('Inital motor velocity of motor %s = %.4f' % ( motorname, self.scan_motors_hwobj[motorname].get_velocity() ) )
-            self.scan_init_velocities[motorname] = self.scan_motors_hwobj[motorname].get_velocity()
-            self.scan_init_positions[motorname] = self.scan_motors_hwobj[motorname].getPosition()
-        self.omega_init_pos = self.omega_hwobj.getPosition()
-        self.omega_init_vel = 60 # self.omega_hwobj.get_velocity()
-
-        #self.logger.info('Inital motor velocities dict %s' % str(self.scan_init_velocities) )
-        #self.logger.info('Inital omega velocity value %.1f' % self.omega_init_vel )
-
-        # prepare input files for autoprocessing
-
-        # pass wavelength needed in auto processing input files
-        osc_seq = self.current_dc_parameters['oscillation_sequence'][0]
-        osc_seq['wavelength'] = self.get_wavelength()
-
-        self.current_dc_parameters['detector_mode'] = ['EXTERNAL_TRIGGER']
-
-        first_image_no = osc_seq['start_image_number']
-        exp_time = osc_seq['exposure_time']
-        img_range = osc_seq['range']
-        omega_speed = 60 # initial the speed value, this will be recalculated later on in prepare_acquisition
-        omega_pos = osc_seq['start']
-        exp_time = osc_seq['exposure_time']
-        nb_images = osc_seq['number_of_images']
-        sweep_nb_images = nb_images
-        total_collection_time = exp_time * nb_images
-
-        self.logger.info('%s' % osc_seq)
-
-        if self.aborted_by_user:
-            self.emit_collection_failed("Aborted by user")
-            self.aborted_by_user = False
-            return
-
-        ### EDNA_REF, OSC, MESH, HELICAL
-
-        exp_type = self.current_dc_parameters['experiment_type']
-        self.logger.debug("Collection method selected is %s" % exp_type)
-
-        if exp_type == "Characterization":
-            self.logger.debug("Running a collect (CHARACTERIZATION)")
-        elif exp_type == "Helical":
-            self.scan_move_motor_names = []
-            self.logger.debug("Running a helical collection")
-            self.logger.debug(
-                "\thelical start positions are: %s" % str(
-                    self.scan_start_positions))
-            self.logger.debug(
-                "\thelical end positions are: %s" % str(
-                    self.scan_end_positions))
-            self.scan_move_motor_names = []
-            self.set_scan_move_motors(self.scan_start_positions, self.scan_end_positions)
-            self.scan_velocities = self.calculate_scan_velocities(
-                                      self.scan_start_positions, self.scan_end_positions, total_collection_time
-                                                                )
-            self.logger.info('Preliminary helical setup completed')
-        elif exp_type == "Mesh":
-            fast_motor_nr_images, slow_motor_nr_images = self.setMeshScanParameters( 
-                                            osc_seq, 
-                                            self.mesh_mxcube_fast_motor_name, 
-                                            self.mesh_mxcube_slow_motor_name,
-                                            self.mesh_center,
-                                            self.mesh_range
-                                            )
-        else:
-            self.logger.debug("Running a collect (STANDARD)")
-
-        if self.check_scan_velocities( self.scan_velocities ): # There are motors that cant work at required speed
-            msg = 'Cant reach the required velocities'
-            self.data_collection_failed( msg )
-            raise Exception( msg )
-
-        try:
-            ready = self.prepare_acquisition()
-            init_pos, final_pos, total_dist, omega_speed = self.calc_omega_scan_values(
-                                                                omega_pos, 
-                                                                sweep_nb_images 
-                                                           )
-
-            # RB init_pos and final_pos include the ramp up and run out range for omega
-        except Exception as e:
-            self.logger.error("Prepare_acquisition failed")
-            self.logger.error('error %s' % str(e) )
-            logging.getLogger('user_level_log').error('error %s' % repr( e ) )
-            self.data_collection_failed( "Prepare_acquisition failed" )
-            raise Exception( e )
-        self.logger.debug('  Sweep parameters omega: init %s start %s total dist %s speed %s' % 
-                          (init_pos, omega_pos, total_dist, omega_speed ) 
-                          )
-
-        self._collecting = True
-        # for progressBar brick
-        self.emit("progressInit", "Collection", osc_seq['number_of_images'])
-
-        self.emit("collectStarted", (self.owner, 1))
-
-        self.autoprocessing_hwobj.create_input_files(self.current_dc_parameters)
-
-        if not ready:
-            self.data_collection_failed( msg )
-            self.stop_collect() # This is the only place this function is called, defined in AbstractCollect, is it do anything
-            raise Exception( msg )
-
-        if exp_type == 'OSC' or (exp_type == 'Characterization' and nb_images == 1) or exp_type == 'Helical':
-            # Sardana collect: run ascanct
-            self.collect_prepare_omega( init_pos, omega_speed )
-            final_pos = self.prepare_collection(
-                start_angle=omega_pos,
-                nb_images=nb_images,
-                img_range=img_range,
-                first_image_no=first_image_no,
-                omega_speed = omega_speed
-            )
-            # omega_speed, start_pos, final_pos, nb_images, first_image_no
-            self.collect_images(
-                    omega_speed, omega_pos, final_pos, nb_images,first_image_no
-                )
-        elif exp_type == 'Characterization' and nb_images > 1:   # image one by one
-            for imgno in range(nb_images):
-                # Sardana collect, run ascanct
-                self.collect_prepare_omega( init_pos, omega_speed )
-                final_pos = self.prepare_collection(
-                    start_angle=omega_pos, 
-                    nb_images=1, 
-                    img_range=img_range,
-                    first_image_no=first_image_no,
-                    omega_speed = omega_speed
-                ) 
-                self.collect_images(
-                    omega_speed, omega_pos, final_pos, 1, first_image_no
-                )
-                first_image_no += 1
-                omega_pos += 90
-                
-        #
-        #
-        # START of 20210218: Lines only necessary for ni660 collects, remove when switching to pure meshct/ascanct scans   
-                
-                init_pos, final_pos, total_dist, omega_speed = self.calc_omega_scan_values( omega_pos, nb_images )
-        # END of lines for ni660 scans
-        #
-        #
-
-        elif exp_type == 'Mesh':   # combine all collections
-            self.logger.debug("Running a raster collection")
-            self.collect_mesh(
-                      'test_pilatus_omegax_scan',
-                      first_image_no,
-                      self.mesh_mxcube_fast_motor_name,
-                      fast_motor_nr_images,
-                      self.mesh_mxcube_slow_motor_name,
-                      slow_motor_nr_images,
-                      self.mesh_range,
-                      exp_time
-                    )
-            #self.finalize_mesh_scan()
-
-        self.collection_finished()
-
-
-    # Collect images using direct configuration of the ni660 card
-    def collect_images(self, omega_speed, start_pos, final_pos, nb_images, first_image_no):
-        """
-           Run a single wedge. 
-           Start position is the omega position where images should be collected. 
-           It is assumed omega is already at the initial position, which comes before the start position
-               and allows the mechanics to get up to speed
-        """
-        self.logger.info("collect_images: Collecting images, by moving omega to %s" % final_pos)
-        total_time = (final_pos - self.omega_hwobj.getPosition() ) / omega_speed # assumes omega is already at start position for collection
-        self.logger.info("    Total collection time = %s" % total_time)
-
-        # Now collect the data
-        self.detector_hwobj.start_collection()
-
-        if omega_speed != 0:
-            try: 
-                self.logger.info("    Moving omega to final position = %.4f" % final_pos )
-                self.omega_hwobj.move( final_pos )
-            except Exception as e:
-                self.data_collection_failed('Cant open safety shutter for omega speed %.6f' % omega_speed)
-                raise Exception(e)
-        else:
-            try:
-                self.open_fast_shutter_for_internal_trigger()
-            except Exception as e:
-                self.data_collection_failed('MXCuBE is not prepared to collect still images')
-                raise Exception(e)
-            
-        if self.current_dc_parameters['experiment_type'] == 'Helical':
-            self.wait_start_helical_motors()
-
-        self.wait_collection_done(first_image_no, nb_images + first_image_no - 1, total_time)
-
-    def collect_mesh(
-                       self,
-                       measurement_group, 
-                       first_image_no, 
-                       mesh_mxcube_fast_motor_name, 
-                       mesh_num_frames_per_line, 
-                       mesh_mxcube_slow_motor_name, 
-                       mesh_num_lines,
-                       mesh_range, 
-                       time_interval
-                    ):
-        """
-           mesh scan using Sardana ascanct. It is assumed that the fast motor and slow motor move in a positive direction
-           The mesh scan does an S shape when sshape is true.
-        """
-        
-        # Calculate motor steps
-        mov_fast_step = mesh_range[self.mesh_fast_index] / float( mesh_num_frames_per_line )
-        mov_slow_step = 0
-        if mesh_num_lines > 1: mov_slow_step = mesh_range[self.mesh_slow_index] / float( mesh_num_lines - 1 )
-
-        local_slow_start_pos = self.scan_start_positions[ mesh_mxcube_slow_motor_name ]
-        local_first_image_no = first_image_no
-        mesh_xaloc_fast_motor_name = self.xaloc_motor_names_dict[ mesh_mxcube_fast_motor_name ]
-        self.logger.debug("Running a raster collection")
-        # final_pos is end of omega range (not including safedelta)
-        detdeadtime = self.detector_hwobj.get_latency_time()
-        total_time = mesh_num_frames_per_line * mesh_num_lines * time_interval
-        
-        #TODO: fix image headers
-        #self.write_image_headers( self.omega_hwobj.getPosition() )
-
-        local_fast_start_pos = self.scan_start_positions[ mesh_mxcube_fast_motor_name ]
-        local_fast_end_pos = self.scan_end_positions[ mesh_mxcube_fast_motor_name ]
-        self.scan_motors_hwobj[ self.mesh_mxcube_slow_motor_name ].syncMove( local_slow_start_pos )
-
-        #TODO fix the numbering of the files
-        self.prepare_sardana_env( measurement_group )
-        sshape = True
-
-        for lineno in range( mesh_num_lines ):
-            if self.aborted_by_user: 
-                self.logger.info("User interruption of data collection during mesh scan detected, aborting mesh scan" )
-                break # cleanup will be handled in stop_collect
-            else:
-                self.logger.debug("\t line %s out of %s" % ( lineno + 1, mesh_num_lines ) )
-
-                #TODO move omegax/phiy to starting position of collection (OR is this done in the MxCube sequence somewhere???
-                # Sardana will move the motor back to the inital position after the scan. Two consecuences:
-                #    the fast motor will always go back the same position after each scan, so better move it to the start position of the scan to prevent excessive movements
- 
-
-                self.logger.debug("mesh_xaloc_fast_motor_name = %s\nlocal_fast_start_pos = %.4f\nlocal_fast_end_pos = %.4f\nmov_fast_step = %.4f\ntime_interval - detdeadtime = %.4f\ndetdeadtime = %.4f\nfirst_image_no = %d\nmesh_num_frames_per_line = %d" % (
-                                          mesh_xaloc_fast_motor_name,
-                                          local_fast_start_pos,
-                                          local_fast_end_pos,
-                                          mov_fast_step,
-                                          time_interval - detdeadtime,
-                                          detdeadtime,
-                                          local_first_image_no,
-                                          mesh_num_frames_per_line
-                                   )
-                                 )
-                # TODO: that should not be here: prepare mesh or sardana instead
-                self.write_image_headers(0)
-                time.sleep(1)
-                self.run_ascanct(
-                        mesh_xaloc_fast_motor_name,
-                        local_fast_start_pos,
-                        local_fast_end_pos,
-                        mov_fast_step,
-                        time_interval,
-                        detdeadtime,
-                        local_first_image_no,
-                        mesh_num_frames_per_line
-                    )
-                local_first_image_no += mesh_num_frames_per_line
-                self.scan_motors_hwobj[ self.mesh_mxcube_slow_motor_name ].syncMoveRelative(
-                                             mov_slow_step 
-                                        )
-                #TODO sscans are not possible yet, becuase Sardana moves the motors back to the starting position
-                #self.logger.debug('  scan_start_positions before swap= %s' % self.scan_start_positions )
-                #self.logger.debug('  scan_end_positions before swap= %s' % self.scan_end_positions )
-                ## Invert fast start and end positions so the motor will move the other way for the next sweep
-                if sshape: 
-                    dummy = local_fast_start_pos
-                    local_fast_start_pos = local_fast_end_pos
-                    local_fast_end_pos = dummy
-                
-                #self.logger.debug('  scan_start_positions after swap= %s' % self.scan_start_positions )
-                #self.logger.debug('  scan_end_positions after swap= %s' % self.scan_end_positions )
-
-        if self.diffractometer_hwobj.getProperty("omegaReference"):
-                self.logger.debug("\t Propertry %s" % str( self.diffractometer_hwobj.getProperty("omegaReference") ) )
-                omegaz_reference = eval( self.diffractometer_hwobj.getProperty("omegaReference") )
-                self.logger.debug("\t Moving motor %s to %.4f" % ( self.mesh_mxcube_slow_motor_name, omegaz_reference['position'] ) )
-                self.scan_motors_hwobj[ self.mesh_mxcube_slow_motor_name ].syncMove( omegaz_reference['position']  )
-        self.wait_collection_done(first_image_no, first_image_no + ( mesh_num_frames_per_line * mesh_num_lines ) - 1, total_time + 5)
-        self.data_collection_end()
-        self.collection_finished()
-
-                
-    # omega_speed and det_trigger are not necessary for sardanized collections            
-    def prepare_collection(self, start_angle, nb_images, img_range, first_image_no, omega_speed ):
-        osc_seq = self.current_dc_parameters['oscillation_sequence'][0]
-
-        total_dist = float ( nb_images * img_range )
-        final_pos = start_angle + total_dist
-
-        self.logger.info("nb_images: %s / total_distance: %s " %
-                                      ( nb_images, total_dist )
-                        )
-
-        self.write_image_headers(start_angle)
-
-        for scanmovemotorname in self.scan_move_motor_names:
-            self.logger.info("Setting %s velocity to %.4f" % (scanmovemotorname, self.scan_velocities[scanmovemotorname]) )
-            try:
-                #self._motor_persistently_set_velocity(self.scan_motors_hwobj[scanmovemotorname], self.scan_velocities[scanmovemotorname])
-                self.scan_motors_hwobj[scanmovemotorname].set_velocity( self.scan_velocities[scanmovemotorname] )
-            except Exception as e:
-                self.logger.info("Cant set the scan velocity of motor %s" % scanmovemotorname )
-                self.data_collection_failed("Cant set the scan velocity of motor %s" % scanmovemotorname)
-                raise Exception( e )
-
-        #
-        #
-        # START of 20210218: Lines only necessary for ni660 collects, remove when switching to pure meshct/ascanct scans   
-        try:
-            self.detector_hwobj.prepare_collection( nb_images, first_image_no )
-        except Exception as e :
-            self.logger.error(e)
-            logging.getLogger('user_level_log').error("Cannot prepare the detector, does the image exist? If not, check the detector state" )
-            raise(e)
-            
-        if self.current_dc_parameters['experiment_type'] != 'Mesh':
-            self.detector_hwobj.set_detector_mode( self.current_dc_parameters['detector_mode'][0] )
-            if omega_speed != 0 :
-               self.configure_ni(start_angle, total_dist)
-               
-        # END of lines for ni660 scans
-        #
-        #
-
-        #TODO it doesnt make sense that prepare_collection returns some of these numbers, reorganize!
-        return final_pos
-
-    def prepare_sardana_env( self, measurement_group ):
-                # This is repeated code: occurs in write_image_headers and wait_save_image
-        fileinfo = self.current_dc_parameters['fileinfo']
-        basedir = fileinfo['directory']
-        template = fileinfo['template'] # prefix_1_%04d.cbf
-        sardtemplate = template.split('%')[0] + \
-            "{index:%02d}" % int(template.split('%')[-1].split('d')[0]) + \
-                template.split('%')[-1].split('d')[1]
-        savingpattern = 'file://' + os.path.join( basedir , sardtemplate )
-        self.logger.info("savingpattern = %s" % savingpattern)
-        
-        # Set the appropriate environment variables
-        # TODO: the time.sleeps are necessary to wait for the door to recover. Make a while loop to check for doors ON. see ./HardwareRepository/Command/Sardana.py
-        # save the images to the write place
-        self.logger.info("setting ActiveMntGrp")
-<<<<<<< HEAD
-        self.senv('ActiveMntGrp', measurement_group, wait = True )
-        self.logger.info("setting set_pilatus_saving_pattern")
-        self.set_pilatus_saving_pattern( measurement_group, savingpattern , wait = True )
-=======
-        self.senv('ActiveMntGrp', measurement_group, wait=True)
-        time.sleep(0.1)
-        self.logger.info("setting set_pilatus_saving_pattern")
-        self.set_pilatus_saving_pattern( measurement_group, savingpattern, wait=True)
->>>>>>> 84482c75
-        self.logger.info("senv.door_state = %s" % self.set_pilatus_saving_pattern.door_state )
-
-        # save the collection details
-        self.logger.info("setting ScanDir")
-<<<<<<< HEAD
-        self.senv( 'ScanDir', basedir, wait = True )
-        self.logger.info("setting ScanFile")
-        self.senv( 'ScanFile ' + str( template.split('_%')[0] + '.dat'), wait = True ) 
-=======
-        self.senv( 'ScanDir', basedir, wait=True )
-        time.sleep(0.1)
-        self.logger.info("setting ScanFile")
-        self.senv( 'ScanFile ' + str( template.split('_%')[0] + '.dat'), wait=True )
-        time.sleep(0.1)
->>>>>>> 84482c75
-
-    #def run_meshct(
-                      #self, 
-                      #first_image_no, 
-                      #mesh_mxcube_fast_motor_name, 
-                      #fast_motor_nr_images, 
-                      #mesh_mxcube_slow_motor_name, 
-                      #slow_motor_nr_images,
-                      #time_interval, 
-                      #sshaped_bool, 
-                      #deadtime 
-                    #):
-        ##meshct
-        ##Parameters:
-            ##motor1 : (Moveable) First motor to move (generates triggers, fast motor)
-            ##m1_start_pos : (Float) Scan start position for first motor
-            ##m1_final_pos : (Float) Scan final position for first motor
-            ##m1_nr_interv : (Integer) Number of scan intervals
-            ##motor2 : (Moveable) Second motor to move
-            ##m2_start_pos : (Float) Scan start position for second motor
-            ##m2_final_pos : (Float) Scan final position for second motor
-            ##m2_nr_interv : (Integer) Number of scan intervals
-            ##integ_time : (Float) Integration time
-            ##bidirectional : (Boolean) Save time by scanning s-shaped
-            ##latency_time : (Float) Latency time
-        #self.logger.debug("meshct parameters:")
-        #self.logger.debug("    fast_motor_name: %s" % mesh_mxcube_fast_motor_name)
-        #self.logger.debug("    xaloc fast_motor_name: %s" % self.xaloc_motor_names_dict[mesh_mxcube_fast_motor_name])
-        #self.logger.debug("    fast_motor_start_pos: %s" % self.scan_start_positions[mesh_mxcube_fast_motor_name])
-        #self.logger.debug("    fast_motor_end_pos: %s" % self.scan_end_positions[mesh_mxcube_fast_motor_name])
-        #self.logger.debug("    fast_motor_nr_images: %s" % fast_motor_nr_images)
-        #self.logger.debug("    slow_motor_name: %s" % mesh_xaloc_slow_motor_name)
-        #self.logger.debug("    xaloc slow_motor_name: %s" % self.xaloc_motor_names_dict[mesh_mxcube_slow_motor_name])
-        #self.logger.debug("    slow_motor_start_pos: %s" % self.scan_start_positions[mesh_mxcube_slow_motor_name])
-        #self.logger.debug("    slow_motor_end_pos: %s" % self.scan_end_positions[mesh_mxcube_slow_motor_name])
-        #self.logger.debug("    slow_motor_nr_images: %s" % slow_motor_nr_images)
-        #self.logger.debug("    time_interval: %.4f" % time_interval)
-        #self.logger.debug("    sshaped_bool: %s" % sshaped_bool)
-        #self.logger.debug("    deadtime: %.4f" % deadtime)
-
-        # TODO: include the first image as a parameter
-        #self.meshct(
-                      #self.xaloc_motor_names_dict[mesh_mxcube_fast_motor_name], 
-                      #self.scan_start_positions[mesh_mxcube_fast_motor_name],
-                      #self.scan_end_positions[mesh_mxcube_fast_motor_name], #start pos of fast motor for last data point
-                      #fast_motor_nr_images - 1, 
-                      #self.xaloc_motor_names_dict[mesh_mxcube_slow_motor_name],
-                      #self.scan_start_positions[mesh_mxcube_slow_motor_name],
-                      #self.scan_end_positions[mesh_mxcube_slow_motor_name], #start pos of slow motor for last data point
-                      #slow_motor_nr_images - 1, 
-                      #time_interval - deadtime, 
-                      #sshaped_bool, # True: up and down scans, False: only up scans
-                      #deadtime 
-                   #)
-        #total_time = fast_motor_nr_images * fast_motor_nr_images * ( time_interval + deadtime )
-        
-        #self.wait_collection_done(first_image_no-1, fast_motor_nr_images * slow_motor_nr_images - 1, total_time + 5) # TODO: allow for start at higher image numbers
-        #self.data_collection_end()
-        #self.collection_finished()
-            
-
-    def run_ascanct(self, moveable, start_pos, final_pos, deg_interval, time_interval, deadtime, first_image_no, nb_images):
-        if self.aborted_by_user: 
-                self.logger.info("User interruption of data collection during mesh scan detected, aborting ascanct" )
-                return # cleanup will be handled in stop_collect
-
-        self.logger.info( "Collecting images using the ascanct macro" )
-        total_time = time_interval * (final_pos - start_pos) / deg_interval
- 
-        if final_pos < start_pos: deg_interval = - deg_interval 
- 
-        self.logger.debug("moveable                  %s" % moveable )
-        self.logger.debug("start_pos                 %.4f" % start_pos ) 
-        self.logger.debug("final_pos - deg_interval  %.4f " % (final_pos - deg_interval) )
-        self.logger.debug("nb_images - 1             %d" % ( nb_images - 1 ) )
-        self.logger.debug("time_interval - deadtime  %.4f" % ( time_interval - deadtime ) )
-        self.logger.debug("deadtime                  %.4f" % ( deadtime ) )
-                     
-        #TODO: Set the first image number here
-        self.mxcube_sardanascan_running = True
-        self.ascanct(moveable, 
-                         start_pos, 
-                         final_pos - deg_interval, 
-                         nb_images - 1, 
-                         time_interval - deadtime, 
-                         deadtime,
-                         wait = True
-                     )
-        self.mxcube_sardanascan_running = False
-                
-
-    def calc_omega_scan_values( self, omega_start_pos, nb_images ):
-        """
-           Calculates the values at which the omega should start and end so that 
-           during collection it has a constant speed
-        """
-        osc_seq = self.current_dc_parameters['oscillation_sequence'][0]
-
-        img_range = osc_seq['range']
-        exp_time = osc_seq['exposure_time']
-
-        total_dist = float ( nb_images * img_range )
-        total_time = float ( nb_images * exp_time )
-        omega_acceltime = self.omega_hwobj.get_acceleration()
-        omega_speed = float( total_dist / total_time )
-
-        # TODO: for mesh scans, this range is way to big
-        safe_delta = 1
-        if self.current_dc_parameters['experiment_type'] == 'Mesh':
-            safe_delta = 0.5
-        else:
-            safe_delta = 9.0 * omega_speed * omega_acceltime
-
-        init_pos = omega_start_pos - safe_delta
-        final_pos = omega_start_pos + total_dist + safe_delta #TODO adjust the margins to the minimum necessary
-
-        return ( init_pos, final_pos, total_dist, omega_speed )
-
-
-    def collect_prepare_omega(self, omega_pos, omega_speed):
-        '''
-            Prepares omega for sweep. 
-            - Sets the velocity to the fast speed
-            - Moves omega to the initial position ( required by ni card)
-            - Sets the velocity to the collect speed
-        '''
-
-        try:
-            self.omega_hwobj.set_velocity( 60 )
-        except Exception as e :
-            self.logger.error("Error setting omega velocity, state is %s" % str(self.omega_hwobj.getState()))
-            self.logger.info("Omega velocity set to its nominal value")
-            self.data_collection_failed('Omega position could not be set')
-            raise Exception( e )
-
-        self.logger.info("Moving omega to initial position %s" % omega_pos)
-        try:
-            if math.fabs(self.omega_hwobj.getPosition() - omega_pos) > 0.0001:
-                #self._motor_persistently_syncmove(self.omega_hwobj, omega_pos)
-                self.omega_hwobj.syncMove( omega_pos )
-        except Exception as e :
-            self.logger.info("Omega state is %s" % str(self.omega_hwobj.getState()))
-            self.data_collection_failed('Omega position could not be set')
-            raise Exception( e )
-
-        self.logger.info("Setting omega velocity to %s and is moving %s" % (omega_speed, self.omega_hwobj.is_moving() ) )
-
-        try: 
-            self.omega_hwobj.set_velocity( omega_speed )
-        except Exception as e: 
-            self.data_collection_failed("Cannot set the omega velocity to %s" % omega_speed) 
-            raise Exception( e )
-
-        return 
-        # END of lines for ni660 scans
-        #
-        #
-
-    def wait_start_helical_motors( self):
-        timestep = 1 # secs
-        timeout = 10 # secs
-        self.detector_hwobj.wait_running( timestep, timeout ) # once the detector is running (collection started), start the helical motors
-        for scanmovemotorname in self.scan_move_motor_names:
-            try: 
-                # It might be faster (but more dangerous)  
-                self.scan_motors_hwobj[scanmovemotorname].position_channel.setValue( self.scan_end_positions[scanmovemotorname] )
-                # the safer option:
-                #self.scan_motors_hwobj[scanmovemotorname].move( self.scan_end_positions[scanmovemotorname] )
-                
-                #self.logger.info('Moving motor %s from %.4f to final position %.4f at %.6f velocity' % 
-                #                  (scanmovemotorname, self.scan_start_positions[scanmovemotorname],
-                #                     self.scan_end_positions[scanmovemotorname], 
-                #                       self.scan_velocities[scanmovemotorname] ) )
-            except Exception as e:
-                self.data_collection_failed('Cannot move the helical motor %s to its end position' % scanmovemotorname)
-                raise Exception(e)
-            
-        
-        
-    def data_collection_end(self):
-        self.omega_hwobj.set_velocity(60)
-        self.unconfigure_ni()
-
-    def data_collection_failed(self, failed_msg="ALBACollect data_collection_failed"):
-        self.logger.info("ALBACollect data_collection_failed")
-        logging.getLogger('user_level_log').error(failed_msg)
-
-        self.logger.debug("  Initiating recovery sequence")
-        self.stopCollect() # is it necessary to call this, or is it called through events? If it is not, this method is not necessary
-
-        #AbstractCollect.data_collection_failed() # there is no data_collection_failed in AbstractCollect
-
-        #AbstractCollect.data_collection_failed() # there is no data_collection_failed in AbstractCollect
-        
-    def prepare_acquisition(self):
-        """
-          checks shutters, moves supervisor to collect phase, prepares detector and calculates omega start values
-          omega_start_pos should be the value at which the collection starts
-        """
-
-        fileinfo = self.current_dc_parameters['fileinfo']
-        basedir = fileinfo['directory']
-        self.check_directory(basedir)
-
-        full_path = self.get_image_file_name( 1 )
-        if os.path.exists( full_path ):
-            msg = "Filename already exists, TODO: let mxcube handle this!!"
-            logging.getLogger('user_level_log').error(msg)            
-            raise( Exception( msg ) )
-
-        # Save omega velocity
-        # self.saved_omega_velocity = self.omega_hwobj.get_velocity()
-        # Better use it nominal velocity (to be properly defined in Sardana motor)
-        # Ensure omega has its nominal velocity to go to the initial position
-        # We have to ensure omega is not moving when setting the velocity
-
-        # create directories if needed
-
-        # check fast shutter closed. others opened
-
-        if self.bypass_shutters:
-            logging.getLogger('user_level_log').warning("Shutters BYPASSED")
-        else:
-            _ok, failed = self.check_shutters()
-            if not _ok:
-                msg = "Shutter(s) {} NOT READY".format(failed)
-                logging.getLogger('user_level_log').error(msg)
-                return _ok, msg
-            else:
-                logging.getLogger('user_level_log').info("Shutters READY")
-
-        gevent.sleep(1)
-        self.logger.info(
-            "Waiting diffractometer ready (is %s)" % str(self.diffractometer_hwobj.current_state))
-        self.diffractometer_hwobj.wait_device_ready(timeout=10) # Is an exception generated upon timeout???
-        self.logger.info("Diffractometer is now ready.")
-
-        # go to collect phase
-        if not self.is_collect_phase():
-            self.logger.info("Supervisor not in collect phase, asking to go...")
-            success = self.go_to_collect()
-            if not success:
-                msg = "Supervisor cannot set COLLECT phase. Issue an Init in the diff and supervisor devices. Omegax should be between -1 and +1 mm"
-                logging.getLogger('user_level_log').error(msg)
-                self.logger.error(msg)
-                return False, msg
-
-        detok = self.detector_hwobj.get_cam_state() == 'STANDBY'
-        self.logger.info( 'Detector ok %s' % detok )
-
-        if not detok:
-            msg = "Cannot prepare the detector for acquisition, check the Pilatus state. Issuing a reset command in bl13/eh/pilatuslima, try again" 
-            self.detector_hwobj.cmd_reset()
-            self.logger.info( msg )
-            self.data_collection_failed( msg )
-            self.stop_collect()
-            raise Exception( msg )
-
-        #
-        #
-        # START of 20210218: Lines only necessary for ni660 collects, remove when switching to pure meshct/ascanct scans   
-
-        detok = False
-        try:
-            detok = self.detector_hwobj.prepare_acquisition(self.current_dc_parameters)
-            self.logger.info("Prepared detector for acquistion, detok = %s" % str( detok ) )
-        except Exception as e:
-            self.logger.info( "Cannot prepare the detector for acquisition" )
-            self.data_collection_failed("Cannot prepare the detector for acquisition")
-            self.stop_collect()
-            raise Exception( e )
-
-        if not detok:
-            msg = "Cannot prepare the detector for acquisition" 
-            self.logger.info( msg )
-            self.data_collection_failed( msg )
-            self.stop_collect()
-            raise Exception( msg )
-
-        # END of lines for ni660 scans
-        #
-        #
-
-        return ( detok )
-
-    def write_image_headers(self, start_angle):
-        # maintain for sardana scans?
-        fileinfo = self.current_dc_parameters['fileinfo']
-        basedir = fileinfo['directory']
-
-        exp_type = self.current_dc_parameters['experiment_type']
-        osc_seq = self.current_dc_parameters['oscillation_sequence'][0]
-
-        nb_images = osc_seq['number_of_images']
-        # start_angle = osc_seq['start']
-
-        try: img_range = osc_seq['range']
-        except: img_range = 0
-
-        if exp_type == "Characterization":
-            angle_spacing = 90
-        else:
-            angle_spacing = img_range
-
-        exp_time = osc_seq['exposure_time']
-
-        # PROGRAM Image Headers
-        #latency_time = 0.003
-        latency_time = self.detector_hwobj.get_latency_time()
-        limaexpt = exp_time - latency_time
-
-        self.image_headers = {}
-
-        angle_info = [start_angle, img_range, angle_spacing]
-
-        self.image_headers['nb_images'] = nb_images
-        self.image_headers['Exposure_time'] = "%.4f" % limaexpt
-        self.image_headers['Exposure_period'] = "%.4f" % exp_time
-        self.image_headers['Start_angle'] = "%f deg." % start_angle
-        self.image_headers['Angle_increment'] = "%f deg." % img_range
-        self.image_headers['Wavelength'] = self.energy_hwobj.get_wavelength()
-
-        self.image_headers["Detector_distance"] = "%.5f m" % (
-            self.detector_hwobj.get_distance() / 1000.0)
-        self.image_headers["Detector_Voffset"] = '0 m'
-
-        beamx, beamy = self.detector_hwobj.get_beam_centre()
-        self.image_headers["Beam_xy"] = "(%.2f, %.2f) pixels" % (beamx, beamy)
-
-        self.image_headers["Filter_transmission"] = "%.4f" % (
-            self.transmission_hwobj.getAttFactor() / 100.0)
-        self.image_headers["Flux"] = "%.4g" % self.flux_hwobj.get_flux()
-        self.image_headers["Detector_2theta"] = "0.0000"
-        self.image_headers["Polarization"] = "0.99"
-        self.image_headers["Alpha"] = '0 deg.'
-
-        # TODO add XALOC phi (MXCuBE kappa_phi) to image headers
-        self.image_headers["Kappa"] = "%.4f deg." % self.chan_kappa_pos.getValue()
-        self.image_headers["Phi"] = "%.4f deg." % self.chan_phi_pos.getValue()
-
-        self.image_headers["Chi"] = "0 deg."
-        self.image_headers["Oscillation_axis"] = "omega (X, CW)"
-        self.image_headers["N_oscillations"] = '1'
-        self.image_headers["Detector_2theta"] = "0.0000 deg"
-
-        self.image_headers["Image_path"] = ': %s' % basedir
-
-        self.image_headers["Threshold_setting"] = '%0f eV' %\
-                                                  self.detector_hwobj.get_threshold()
-        self.image_headers["Gain_setting"] = '%s (vtr)' % str(
-            self.detector_hwobj.get_gain())
-
-        self.image_headers["Tau"] = '%s s' % str(199.1e-09)
-        self.image_headers["Count_cutoff"] = '%s counts' % str(370913)
-        self.image_headers["N_excluded_pixels"] = '= %s' % str(1178)
-        self.image_headers["Excluded_pixels"] = ': %s' % str("badpix_mask.tif")
-        self.image_headers["Trim_file"] = ': %s' % str(
-            "p6m0108_E12661_T6330_vrf_m0p20.bin") #TODO: pick up the true trim file!!!!!
-
-        self.detector_hwobj.set_image_headers(self.image_headers, angle_info)
-
-    def wait_collection_done(self, first_image_no, last_image_no, total_time):
-
-        self.logger.info("  Total acquisition time = %.2f s" % total_time )
-        self.logger.info("  last_image_no          = %d" % last_image_no )
-
-        self.wait_save_image(first_image_no)
-        self.omega_hwobj.wait_end_of_move( timeout= total_time + 5 )
-        self.wait_save_image( last_image_no ) # TODO: the minus one to fix the fact that first image is 0
-        self.logger.info("  wait_collection_done last image found" )
-        for motorname in self.scan_move_motor_names:
-            self.logger.info("     Motor %s position = %.2f" % ( motorname, self.scan_motors_hwobj[motorname].getPosition() ) )
-
-        # Wait for omega to stop moving, it continues further than necessary
-        self.omega_hwobj.wait_end_of_move(timeout=40)
-        # Wait for any other motors to stop moving
-        for motorname in self.scan_move_motor_names:
-            self.scan_motors_hwobj[motorname].wait_end_of_move(timeout=40)
-        # Make sure the detector is ready (in stand by and not moving)
-        self.detector_hwobj.wait_ready()
-
-    def wait_save_image(self, frame_number, timeout=25):
-
-        full_path = self.get_image_file_name( frame_number )
-
-        start_wait = time.time()
-
-        self.logger.debug("   waiting for image on disk: %s" % full_path)
-
-        while not os.path.exists(full_path) and not self.aborted_by_user: 
-            # TODO: review next line for NFTS related issues.
-            if (time.time() - start_wait) > timeout:
-                self.logger.debug("   giving up waiting for image")
-                cam_state = self.detector_hwobj.chan_cam_state.getValue()
-                acq_status = self.detector_hwobj.chan_acq_status.getValue()
-                fault_error = self.detector_hwobj.chan_acq_status_fault_error.getValue()
-                self.detector_hwobj.get_saving_statistics()
-                msg = "cam_state = {}, acq_status = {}, fault_error = {}".format(
-                    cam_state, acq_status, fault_error)
-                logging.getLogger('user_level_log').error("Incomplete data collection")
-                logging.getLogger('user_level_log').error(msg)
-                raise RuntimeError(msg)
-                #return False
-            #logging.getLogger('user_level_log').error("self._collecting %s" % str(self._collecting) )
-            time.sleep(0.2)
-
-        self.detector_hwobj.get_saving_statistics()
-
-        # self.last_saved_image = fullpath
-
-        # generate thumbnails
-        fileinfo = self.current_dc_parameters['fileinfo']        
-        template = fileinfo['template']
-        filename = template % frame_number
-        archive_dir = fileinfo['archive_directory']
-        self.check_directory(archive_dir)
-
-        jpeg_filename = os.path.splitext(filename)[0] + ".jpeg"
-        thumb_filename = os.path.splitext(filename)[0] + ".thumb.jpeg"
-
-        thumb_fullpath = os.path.join(archive_dir, thumb_filename)
-        jpeg_fullpath = os.path.join(archive_dir, jpeg_filename)
-
-        self.logger.debug(
-            "   creating thumbnails for  %s in: %s and %s" %
-            (full_path, jpeg_fullpath, thumb_fullpath))
-        cmd = "adxv_thumb 0.4 %s %s" % (full_path, jpeg_fullpath)
-        os.system(cmd)
-        cmd = "adxv_thumb 0.1 %s %s" % (full_path, thumb_fullpath)
-        os.system(cmd)
-
-        self.logger.debug("   writing thumbnails info in LIMS")
-        self.store_image_in_lims(frame_number)
-
-        self.logger.debug("   Found image on disk: %s" % full_path)
-
-        return True
-
-    def get_image_file_name( self, frame_number ):
-        fileinfo = self.current_dc_parameters['fileinfo']
-        basedir = fileinfo['directory']
-        template = fileinfo['template']
-
-        filename = template % frame_number
-        full_path = os.path.join(basedir, filename)
-        
-        return full_path
-
-    def check_shutters(self):
-
-        # Shutters ready: 1, 1, 1, 1
-        
-        # fast shutter closed: State = 1
-        # slow shutter is close: State = 0
-        # photon shutter is close: State = 0
-        # front end is close: State = 0
-        fast_shutter = self.fastshut_hwobj.getState()
-        slow_shutter = self.slowshut_hwobj.getState()
-        photon_shutter = self.photonshut_hwobj.getState()
-        front_end = self.frontend_hwobj.getState()
-
-        shutters = ['fast', 'slow', 'photon', 'front-end']
-        states = [fast_shutter, slow_shutter, photon_shutter, front_end]
-
-        failed = [s for s, state in zip(shutters, states) if not state]
-
-        self.logger.debug("fast shutter state is: %s" % fast_shutter) 
-        self.logger.debug("slow shutter state is: %s" % slow_shutter) 
-        self.logger.debug("photon shutter state is: %s" % photon_shutter) 
-        self.logger.debug("front_end state is: %s" % front_end) 
-
-        return all([fast_shutter, slow_shutter, photon_shutter, front_end]), failed
-
-    def get_image_headers(self):
-        headers = []
-        return headers
-
-    def data_collection_cleanup(self):
-        # this is called from AbstractCollect.do_collect, so it is always called and will be the last step in the data collection
-        self.logger.info('Initial velocity %s' % self.scan_init_velocities)
-        try:
-            if self.omega_init_vel != None: # Sometimes, data collections fails before the initial velocities are set, eg when supervisor or diff DS are in alarm
-                self.logger.info('  Setting velocity of motor omega')
-                self.logger.info('     to initial velocity %.6f' % self.omega_init_vel ) 
-                self.omega_hwobj.set_velocity( self.omega_init_vel )
-        except:
-            self.logger.info('  Setting velocity of motor omega to %.1f failed' % self.omega_init_vel)
-
-        for motorname in self.scan_move_motor_names:
-            self.logger.info('  Setting velocity of motor %s' % motorname )
-            self.logger.info('     to initial velocity %.6f' % self.scan_init_velocities[motorname] ) 
-            #self._motor_persistently_set_velocity( self.scan_motors_hwobj[motorname], self.scan_init_velocities[motorname] )
-            self.scan_motors_hwobj[motorname].set_velocity( self.scan_init_velocities[motorname] )
-
-        self.logger.debug("Cleanup: moving omega to initial position %s" % self.omega_init_pos)
-        try:
-            # RB: isnt it better that the detetor keeps collecting to not loose images of a collection.Or increase wating time?
-            # In fact, this is done in stopCollect when a user specifically asks for an Abort
-            if self.detector_hwobj.get_cam_state() == 'ERROR': self.detector_hwobj.stop_collection()
-            if self.omega_init_pos != None: # Sometiemes collection fails before omega_init_pos is set, no need to move in those cases
-                self.omega_hwobj.move( self.omega_init_pos )
-        except:
-            self.logger.debug("Omega needs to be stopped before restoring initial position, will try this now")
-            self.omega_hwobj.stop()
-            self.omega_hwobj.set_velocity( self.omega_init_vel )
-            self.omega_hwobj.move(self.omega_init_pos)
-
-        self.scan_delete_motor_data()
-        self.fastshut_hwobj.close() # RB: not sure if it closes when unconfiguring it, just in case
-        self.aborted_by_user = False
-
-        self.logger.debug("ALBA data_collection_cleanup finished")
-
-    def check_directory(self, basedir):
-        if not os.path.exists(basedir):
-            try:
-                os.makedirs(basedir)
-            except OSError as e:
-                import errno
-                if e.errno != errno.EEXIST:
-                    logging.getLogger('user_level_log').error('Directories cannot be made, are the lockdown settings correct?')
-                    self.logger.debug("user_level_log').error('Directories cannot be made, are the lockdown settings correct?")
-                    raise
-
-    def collect_finished(self, green):
-        logging.getLogger('user_level_log').info("Data collection finished")
-
-    def go_to_collect(self, timeout=180):
-        self.wait_supervisor_ready()
-        self.logger.debug("Sending supervisor to collect phase")
-        self.supervisor_hwobj.go_collect()
-
-        gevent.sleep(0.5)
-
-        t0 = time.time()
-        while True:
-
-# TODO: This call return None !!!!
-            super_state = self.supervisor_hwobj.get_state()
-            super_state2 = self.supervisor_hwobj.current_state
-
-            #self.logger.debug("Supervisor get_state() is %s" % super_state)
-            #self.logger.debug("Supervisor current current_state is %s" % super_state2)
-            #TODO: review, sometimes get_current_phase returns None 
-            try:
-                cphase = self.supervisor_hwobj.get_current_phase().upper()
-                #self.logger.debug("Supervisor current phase is %s" % cphase)
-            except:
-                cphase = None
-            
-            if super_state == DevState.ON and cphase == "COLLECT":
-                break
-            if time.time() - t0 > timeout or self.aborted_by_user:
-                msg = "Timeout sending supervisor to collect phase"
-                self.logger.debug(msg)
-                raise RuntimeError(msg)
-            gevent.sleep(0.5)
-
-        self.logger.debug("New supervisor phase is %s (Collect phase was requested)" % cphase)
-        self._collecting = True
-
-        return self.is_collect_phase()
-
-    def is_collect_phase(self):
-        self.logger.debug("In is_collect_phase method")
-        try:
-            return (self.supervisor_hwobj.get_current_phase().upper() == "COLLECT" and self._collecting == True ) # RB added the self._collecting, check if it works
-            #return self.supervisor_hwobj.get_current_phase().upper() == "COLLECT" 
-        except Exception as e:
-            msg = "Cannot return current phase from supervisor. Please, restart MXCuBE."
-            logging.getLogger('user_level_log').error(msg)
-            raise Exception(msg)
-
-    def go_to_sampleview(self, timeout=180):
-        self.wait_supervisor_ready()
-        self.logger.debug("Sending supervisor to sample view phase")
-        self.close_fast_shutter()
-        #if not self.supervisor_hwobj.is_fast_shutter_in_collect_position():
-        self.close_safety_shutter()
-            
-        self.supervisor_hwobj.go_sample_view()
-
-        gevent.sleep(0.5)
-
-        t0 = time.time()
-        while True:
-            #TODO: review, some calls return None for get_current_phase()
-            try:
-                super_state = self.supervisor_hwobj.get_state()
-                cphase = self.supervisor_hwobj.get_current_phase().upper()
-            except:
-                super_state = cphase = None
-            if super_state != DevState.MOVING and cphase == "SAMPLE":
-                break
-            if time.time() - t0 > timeout:
-                self.logger.debug("Timeout sending supervisor to sample view phase")
-                break
-            gevent.sleep(0.5)
-
-        self.logger.debug("New supervisor phase is %s" % cphase)
-
-        return self.is_sampleview_phase()
-
-    def is_sampleview_phase(self):
-        return self.supervisor_hwobj.get_current_phase().upper() == "SAMPLE"
-
-    def wait_supervisor_ready(self, timeout=30):
-        self.logger.debug("Waiting to supervisor ready")
-
-        gevent.sleep(0.5)
-
-        t0 = time.time()
-        while True:
-            super_state = self.supervisor_hwobj.get_state()
-            if super_state == DevState.ON:
-                break
-            if time.time() - t0 > timeout:
-                self.logger.debug("Timeout waiting for supervisor ready")
-                raise RuntimeError("Supervisor cannot be operated (state %s)" % super_state)
-                break
-            self.logger.debug("Supervisor state is %s" % super_state)
-            gevent.sleep(0.5)
-
-        #
-        #
-        # START of 20210218: Lines only necessary for ni660 collects, remove when switching to pure meshct/ascanct scans   
-    def configure_ni(self, startang, total_dist):
-        self.logger.debug(
-            "Configuring NI660 with pars 0, %s, %s, 0, 1" %
-            (startang, total_dist))
-        self.cmd_ni_conf(0.0, startang, total_dist, 0, 1)
-
-    def unconfigure_ni(self):
-        self.cmd_ni_unconf()
-        # END of lines for ni660 scans
-        #
-        #
-
-
-    def open_safety_shutter(self):
-        """ implements prepare_shutters in collect macro """
-
-        # prepare ALL shutters
-
-        if self.fastshut_hwobj.getState() != 0:
-            self.fastshut_hwobj.close()
-
-        if self.slowshut_hwobj.getState() != 1:
-            self.slowshut_hwobj.open()
-
-        if self.photonshut_hwobj.getState() != 1:
-            self.photonshut_hwobj.open()
-
-        if self.frontend_hwobj.getState() != 0:
-            self.frontend_hwobj.open()
-
-    def open_detector_cover(self):
-        self.supervisor_hwobj.open_detector_cover()
-
-    def open_fast_shutter_for_interal_trigger(self):
-        # self.fastshut_hwobj.open()
-        # this function is empty for ALBA. we are not opening the fast shutter.
-        # on the contrary open_safety_shutter (equivalent to prepare_shutters in
-        # original collect macro will first close the fast shutter and open the
-        # other three
-        if self.is_collect_phase():
-            self.fastshut_hwobj.open()
-
-    def close_fast_shutter(self):
-        self.fastshut_hwobj.cmdOut()
-
-    def close_safety_shutter(self):
-        #  we will not close safety shutter during collections
-        pass
-
-    def close_detector_cover(self):
-        #  we will not close detector cover during collections
-        #  self.supervisor.close_detector_cover()
-        pass
-    
-    def scan_delete_motor_data(self):
-        self.scan_move_motor_names = []
-        self.scan_velocities = {}
-        self.scan_end_positions = {}
-        self.scan_start_positions = {}
-        self.scan_init_positions = {}
-
-    def scan_delete_motor_data(self):
-        self.scan_move_motor_names = []
-        self.scan_velocities = {}
-        self.scan_end_positions = {}
-        self.scan_start_positions = {}
-        self.scan_init_positions = {}
-        
-    def set_helical_pos(self, arg):
-        """
-        Descript. : 8 floats describe
-        p1AlignmY, p1AlignmZ, p1CentrX, p1CentrY
-        p2AlignmY, p2AlignmZ, p2CentrX, p2CentrY
-        At XALOC, the phiz motor is not moved
-        """
-        self.logger.info('Setting helical motor positions')
-        self.logger.info('Helical motor positions %s' % str(arg))
-        try:
-            for motorname in self.scan_all_motor_names: # phiy (omegax), phiz (omegaz), sampx (centx), sampy (centy)
-                if arg["1"][motorname] != None: self.scan_start_positions[motorname] = arg["1"][motorname]
-                else: self.logger.info('Helical motor %s not added, position is None' % arg["1"][motorname])
-                if arg["2"][motorname] != None: self.scan_end_positions[motorname] = arg["2"][motorname]
-                else: self.logger.info('Helical motor %s not added, position is None' % arg["2"][motorname])
-        except Exception as e :
-             self.logger.error('FAILED TO SET HELICAL MOTOR POSITIONS')
-             self.data_collection_failed("Cannot interpret helical motor start/end positions") #TODO: collect_failed?? or self.data_collection_failed?
-             raise Exception( e )
-
-    def set_scan_move_motors(self, scan_start_pos, scan_end_pos, cutoff=0.005): #cutoff in microns
-        self.logger.info('  Checking which motors should move for the helical data collection')
-        for motorname in self.scan_all_motor_names:
-            self.logger.info('    Motor    : %s' % motorname)
-            self.logger.info('    Start pos: %.4f' % scan_start_pos[motorname])
-            self.logger.info('    End pos  : %.4f' % scan_end_pos[motorname])
-            self.logger.info('    Diff pos : %.4f' % math.fabs(scan_start_pos[motorname] - scan_end_pos[motorname]))
-            if math.fabs(scan_start_pos[motorname] - scan_end_pos[motorname]) > cutoff and scan_start_pos[motorname] != None and scan_end_pos[motorname] != None:
-                self.logger.info('    Add helical motor %s' % motorname)
-                self.scan_move_motor_names.append(motorname)
-
-    def calculate_scan_velocities(self, scan_start_pos, scan_end_pos, total_collection_time):
-        self.logger.info('  Calculating the velocities for the helical data collection')
-        self.logger.info('    Calculating the required velocities for the helical motors')
-        scan_velocities = {}
-        for motorname in self.scan_move_motor_names:
-            self.logger.info('    Motor    : %s' % motorname)
-            self.logger.info('    Start pos: %.4f' % scan_start_pos[motorname])
-            self.logger.info('    End pos  : %.4f' % scan_end_pos[motorname])
-            scan_velocities[motorname] = math.fabs ( scan_start_pos[motorname] - scan_end_pos[motorname] ) / total_collection_time
-            self.logger.info('    Velocity : %.7f' % scan_velocities[motorname])
-
-        return scan_velocities
-
-    def check_scan_velocities(self, scan_velocities):
-        self.logger.info('  Checking the velocities for the helical data collection')
-        scan_motor_velo_keys = scan_velocities.keys()
-        self.logger.info('    Helical motor list: %s' % scan_motor_velo_keys )
-        scan_motor_too_fast = [] # list of motors that cannot go fast enough for the proposed scan
-        scan_motor_too_slow = [] # list of motors that cannot go slow enough for the proposed scan
-        for motorname in scan_motor_velo_keys:
-            self.logger.info('    %7s velocity : %.4f' % (motorname, scan_velocities[motorname])  )
-            if scan_velocities[motorname] < self.scan_motors_min_velocity[motorname]:
-                scan_motor_too_slow.append(motorname)
-            elif scan_velocities[motorname] > self.scan_motors_max_velocity[motorname]:
-                scan_motor_too_fast.append(motorname)
-
-        for motorname in scan_motor_too_fast:
-            self.logger.error('Helical collection error: Stop data collection cause %s cant go fast enough. TIP reduce the range or increase the total data collection time' % motorname)
-            logging.getLogger('user_level_log').error('Helical collection error: Stop data collection cause %s cant go fast enough.' % motorname)
-            logging.getLogger('user_level_log').error('    TIP reduce the distance between starting and ending points, or increase the total data collection time' )
-        for motorname in scan_motor_too_slow:
-            self.logger.error('stop data collection cause %s cant go slow enough. TIP increase the range or reduce the total data collection time' % motorname)
-            logging.getLogger('user_level_log').error('stop data collection cause %s cant go slow enough.' % motorname)
-            logging.getLogger('user_level_log').error('    TIP increase the distance between starting and ending points, or reduce the total data collection time')
-
-        return len(scan_motor_too_fast)+len(scan_motor_too_slow)
-
-    def set_mesh_scan_parameters(self, num_lines, total_nb_frames, mesh_center_param, mesh_range_param):
-        """
-        sets the mesh scan parameters :
-         - vertcal range
-         - horizontal range
-         - nb lines
-         - nb frames per line
-         - invert direction (boolean)  # NOT YET DONE
-         """
- 
-
-        # num_lines are the number of vertical lines
-        self.mesh_num_lines = num_lines
-        self.mesh_total_nb_frames = total_nb_frames
-        # mesh_range is a list of two values in fast en slow direction: the range is actually the total interval!
-        self.mesh_range = mesh_range_param
-        # mesh_center is a dictionary holding centered positions of motors
-        self.mesh_center = mesh_center_param
-        self.logger.debug( "mesh_num_lines       : %s" % self.mesh_num_lines )
-        self.logger.debug( "mesh_total_nb_frames : %s" % self.mesh_total_nb_frames )
-        self.logger.debug( "mesh_range           : %s" % self.mesh_range )
-        self.logger.debug( "mesh_center          : %s" % self.mesh_center )
-
-
-    def setMeshScanParameters(self, osc_seq, mesh_mxcube_fast_motor_name, mesh_mxcube_slow_motor_name, mesh_center, mesh_range):
-        """
-        Calculates velocity, starting and end position of the phiy (omegax) motor for each horizontal line scan
-                   the step size for the vertical direction
-
-            
-                      mesh_scan_dict['fast_motor_start_pos'], 
-                      mesh_scan_dict['fast_motor_final_pos'], 
-                      mesh_scan_dict['fast_motor_nr_images'], 
-                      mesh_xaloc_slow_motor_name,
-                      mesh_scan_dict['slow_motor_start_pos'],
-                      mesh_scan_dict['slow_motor_final_pos'],
-                      mesh_scan_dict['slow_motor_nr_images'], 
-./hardware_objects.xml/mini-diff.xml:  <gridDirection>{"fast": (1, 0), "slow": (0, -1)}</gridDirection>
-
-
-        """
-        
-        #TODO: CHECK IF THE SPEED OF THE FAST MOTOR IS NOT TOO FAST!
-        
-        # mesh_center is a Centering_Point, which fails to work as a dictionary, following lines needed
-        if not type(mesh_center) is dict:
-            mesh_center = mesh_center.as_dict()
-
-        mesh_vertical_discrete_step_size = 0
-        self.logger.debug('setMeshScanParameters')
-
-        beam_size = self.get_beam_size() # TODO get beam size
-        self.logger.debug('\t beam size: %s' % str(beam_size))
-
-        self.logger.debug('\t mesh_center: %s' % str(mesh_center))
-        self.logger.debug('\t mesh_range: %s' % str(mesh_range))
-        self.logger.debug('\t mesh_mxcube_fast_motor_name %s' % ( mesh_mxcube_fast_motor_name) ) 
-        self.logger.debug('\t mesh_mxcube_slow_motor_name %s' % ( mesh_mxcube_slow_motor_name) ) 
-        #self.logger.debug('\t mesh_center[%s]: %s' % 
-                #( mesh_mxcube_fast_motor_name, str(mesh_center[mesh_mxcube_fast_motor_name]) ) 
-            #)
-        #self.logger.debug('\t mesh_center[%s]: %s' % 
-                #( mesh_mxcube_slow_motor_name, str(mesh_center[mesh_mxcube_slow_motor_name]) ) 
-            #)
-        self.logger.debug('\t ( mesh_range[1] / 2 ) %s' % ( mesh_range[1] / 2 ) )
-        #TODO: index 0 is fast??
-
-        self.scan_start_positions[mesh_mxcube_fast_motor_name] = \
-            mesh_center [ mesh_mxcube_fast_motor_name ] - ( mesh_range[0] / 2.0 ) - ( beam_size[0] / 2.0 ) 
-        self.scan_start_positions[mesh_mxcube_slow_motor_name] = \
-            mesh_center [ mesh_mxcube_slow_motor_name ] - ( mesh_range[1] / 2.0 ) 
-
-        self.scan_end_positions[mesh_mxcube_fast_motor_name] = \
-            self.scan_start_positions[mesh_mxcube_fast_motor_name] + mesh_range[0] + beam_size[0]
-        # Add a beamsize to the slow motor
-        self.scan_end_positions[mesh_mxcube_slow_motor_name] = \
-            self.scan_start_positions[mesh_mxcube_slow_motor_name] + mesh_range[1] 
-        self.logger.debug('\t scan_start_positions: %s' % str(self.scan_start_positions))
-        self.logger.debug('\t scan_end_positions: %s' % str(self.scan_end_positions))
-
-        slow_motor_nr_images = self.mesh_num_lines  
-        fast_motor_nr_images = self.mesh_total_nb_frames / self.mesh_num_lines 
-        self.logger.debug('\t fast_motor_nr_images: %s' % str( fast_motor_nr_images ) )
-        self.logger.debug('\t slow_motor_nr_images: %s' % str( slow_motor_nr_images ) )
-
-        return fast_motor_nr_images, slow_motor_nr_images
-
-    @task
-    def _take_crystal_snapshot(self, filename):
-        """
-        Descript. :
-        """
-        if not self.is_sampleview_phase():
-            self.go_to_sampleview()
-
-        self.graphics_manager_hwobj.save_scene_snapshot(filename)
-        self.logger.debug("Crystal snapshot saved (%s)" % filename)
-
-    def set_energy(self, value):
-        """
-        Descript. : This is Synchronous to be able to calculate the resolution @ ALBA
-        """
-        #   program energy
-        #   prepare detector for diffraction
-        self.energy_hwobj.move_energy(value)
-        logging.getLogger('user_level_log').warning("Setting beamline energy it can take a while, please be patient")
-        self.energy_hwobj.wait_move_energy_done()
-
-    def set_wavelength(self, value):
-        """
-        Descript. :
-        """
-        #   program energy
-        #   prepare detector for diffraction
-        self.energy_hwobj.move_wavelength(value)
-        self.energy_hwobj.wait_move_wavelength_done()
-
-    def get_energy(self):
-        return self.energy_hwobj.get_energy()
-
-    def set_transmission(self, value):
-        """
-        Descript. :
-        """
-        self.transmission_hwobj.set_value(value)
-
-    def set_resolution(self, value,  energy=None):
-        """
-        Descript. : resolution is a motor in out system
-        """
-        # Current resolution non valid since depends on energy and detector distance!!
-        #current_resolution = self.resolution_hwobj.getPosition()
-        #self.logger.debug("Current resolution is %s, moving to %s" % (current_resolution, value))
-        self.logger.debug("Moving resolution to %s" % value)
-
-        if energy:
-            # calculate the detector position to achieve the desired resolution
-            _det_pos = get_dettaby(value, energy=energy)
-            # calulate the corresponding resolution
-            value = get_resolution(_det_pos, energy=energy)
-
-        self.resolution_hwobj.move(value)
-
-    def move_detector(self, value):
-        self.detector_hwobj.move_distance(value)
-
-    def stopCollect(self):
-        """
-           Apparently this method is called when the user aborts data collection
-           overrides AbstractCollect.stopCollect
-
-           TODO: stop the supervisor from changing state
-        """
-        self.logger.debug("ALBACollect stopCollect")
-        self.aborted_by_user = True
-        self.stop_collect() 
-
-    def stop_collect(self):
-        """
-        Stops data collection, either interrupted by user, or due to failure
-        overrides AbstractCollect.stop_collect
-        
-        """
-        start_wait = time.time()
-        timeout = 100 #TODO set a more educated guess for the timeout, depending on the time needed for the scan 
-        while self.mxcube_sardanascan_running == True and (time.time() - start_wait) < timeout:
-            time.sleep(0.01)
-        if (time.time() - start_wait) > timeout:
-            logging.getLogger('user_level_log').error("Timeout waiting for scan to stop. Is the Macroserver ok?")
-
-        self.logger.debug("ALBACollect stop_collect")
-        self.logger.info("  Stopping all motors")
-        self.detector_hwobj.stop_collection()
-        self.omega_hwobj.stop()
-
-        self.logger.info("  Closing fast shutter")
-        self.close_fast_shutter()
-
-        for helmovemotorname in self.scan_move_motor_names:
-            self.scan_motors_hwobj[helmovemotorname].stop()
-
-        self._collecting = False
-
-        #if self.data_collect_task is not None:
-        #    self.data_collect_task.kill(block = False)
-
-
-    @task
-    def move_motors(self, motor_position_dict):
-        """
-        Descript. :
-        """
-        self.diffractometer_hwobj.move_motors(motor_position_dict)
-
-    def create_file_directories(self):
-        """
-        Method create directories for raw files and processing files.
-        Directories for xds, mosflm, ednaproc and autoproc
-        """
-        self.create_directories(
-            self.current_dc_parameters['fileinfo']['directory'],
-            self.current_dc_parameters['fileinfo']['process_directory']
-            )
-
-        # create processing directories for each post process
-        for proc in ['xds', 'mosflm', 'ednaproc', 'autoproc']:
-            self._create_proc_files_directory(proc)
-
-    # The following methods are copied to improve error logging, the functionality is the same
-    def create_directories(self, *args):
-        """
-        Descript. :
-        """
-        for directory in args:
-            self.logger.debug('Creating directory: %s' % str(directory) )
-            try:
-                os.makedirs(directory)
-            except OSError as e:
-                import errno
-                if e.errno != errno.EEXIST:
-                    logging.getLogger('user_level_log').error('Error in making the directories, has the permission lockdown been setup properly?' )
-                    raise
-            
-    def _create_proc_files_directory(self, proc_name):
-
-        i = 1
-
-        while True:
-            _dirname = "%s_%s_%s_%d" % (
-                proc_name,
-                self.current_dc_parameters['fileinfo']['prefix'],
-                self.current_dc_parameters['fileinfo']['run_number'],
-                i)
-            _directory = os.path.join(
-                self.current_dc_parameters['fileinfo']['process_directory'],
-                _dirname)
-            if not os.path.exists(_directory):
-                break
-            i += 1
-
-        try:
-            self.logger.debug('Creating proc directory: %s' % _directory)
-            self.create_directories(_directory)
-            os.system("chmod -R 777 %s" % _directory)
-        except Exception as e:
-            msg = "Could not create directory %s, are the file permissions setup correctly?\n%s" % (_directory, str(e))
-            self.logger.exception(msg)
-            return
-
-        # save directory names in current_dc_parameters. They will later be used
-        #  by autoprocessing.
-        key = "%s_dir" % proc_name
-        self.current_dc_parameters[key] = _directory
-        self.logger.debug("dc_pars[%s] = %s" % (key, _directory))
-        return _directory
-
-    def get_wavelength(self):
-        """
-        Descript. :
-            Called to save wavelength in lims
-        """
-        if self.energy_hwobj is not None:
-            return self.energy_hwobj.get_wavelength()
-
-    def get_detector_distance(self):
-        """
-        Descript. :
-            Called to save detector_distance in lims
-        """
-        if self.detector_hwobj is not None:
-            return self.detector_hwobj.get_distance()
-
-    def get_resolution(self):
-        """
-        Descript. :
-            Called to save resolution in lims
-        """
-        if self.resolution_hwobj is not None:
-            return self.resolution_hwobj.getPosition()
-
-    def get_transmission(self):
-        """
-        Descript. :
-            Called to save transmission in lims
-        """
-        if self.transmission_hwobj is not None:
-            return self.transmission_hwobj.getAttFactor()
-
-    def get_undulators_gaps(self):
-        """
-        Descript. : return triplet with gaps. In our case we have one gap,
-                    others are 0
-        """
-        # TODO
-        try:
-            if self.chan_undulator_gap:
-                und_gaps = self.chan_undulator_gap.getValue()
-                if type(und_gaps) in (list, tuple):
-                    return und_gaps
-                else:
-                    return (und_gaps)
-        except BaseException as e:
-            self.logger.debug("Get undulator gaps error\n%s" % str(e))
-            pass
-        return {}
-
-    def get_beam_size(self):
-        """
-        Descript. :
-        """
-        if self.beam_info_hwobj is not None:
-            return self.beam_info_hwobj.get_beam_size()
-
-    def get_slit_gaps(self):
-        """
-        Descript. :
-        """
-        if self.beam_info_hwobj is not None:
-            return self.beam_info_hwobj.get_slits_gap()
-        return None, None
-
-    def get_beam_shape(self):
-        """
-        Descript. :
-        """
-        if self.beam_info_hwobj is not None:
-            return self.beam_info_hwobj.get_beam_shape()
-
-    def get_measured_intensity(self):
-        """
-        Descript. :
-        """
-        if self.flux_hwobj is not None:
-            return self.flux_hwobj.get_flux()
-
-    def get_machine_current(self):
-        """
-        Descript. :
-        """
-        if self.machine_info_hwobj:
-            return self.machine_info_hwobj.get_current()
-        else:
-            return 0
-
-    def get_machine_message(self):
-        """
-        Descript. :
-        """
-        if self.machine_info_hwobj:
-            return self.machine_info_hwobj.get_message()
-        else:
-            return ''
-    # TODO: implement fill mode
-    def get_machine_fill_mode(self):
-        """
-        Descript. :
-        """
-        if self.machine_info_hwobj:
-            return "FillMode not/impl"
-        else:
-            return ''
-
-    def get_flux(self):
-        """
-        Descript. :
-        """
-        return self.get_measured_intensity()
-
-    def trigger_auto_processing(self, event, frame):
-        if event == "after":
-            dc_pars = self.current_dc_parameters
-            self.autoprocessing_hwobj.trigger_auto_processing(dc_pars)
-            
-    def update_lims_with_workflow(self, workflow_id, grid_snapshot_filename):
-        """
-         Triggered from parallel processing, but not implemented
-         update_lims_with_workflow( workflow_id, self.params_dict["grid_snapshot_filename"] ) 
-        """
-        pass
-
-def test_hwo(hwo):
-    print("Energy: ", hwo.get_energy())
-    print("Transmission: ", hwo.get_transmission())
-    print("Resolution: ", hwo.get_resolution())
-    print("Shutters (ready for collect): ", hwo.check_shutters())
-    print("Supervisor(collect phase): ", hwo.is_collect_phase())
-
-    print("Flux ", hwo.get_flux())
-    print("Kappa ", hwo.kappapos_chan.getValue())
-    print("Phi ", hwo.phipos_chan.getValue())
+#  Project: MXCuBE
+#  https://github.com/mxcube.
+#
+#  This file is part of MXCuBE software.
+#
+#  MXCuBE is free software: you can redistribute it and/or modify
+#  it under the terms of the GNU General Public License as published by
+#  the Free Software Foundation, either version 3 of the License, or
+#  (at your option) any later version.
+#
+#  MXCuBE is distributed in the hope that it will be useful,
+#  but WITHOUT ANY WARRANTY; without even the implied warranty of
+#  MERCHANTABILITY or FITNESS FOR A PARTICULAR PURPOSE.  See the
+#  GNU General Public License for more details.
+#
+#  You should have received a copy of the GNU General Public License
+#  along with MXCuBE.  If not, see <http://www.gnu.org/licenses/>.
+
+"""
+[Name] ALBACollect
+
+[Description]
+Specific implementation of the collection methods for ALBA synchrotron.
+Basic Flow:
+    do_collect in AbstractCollect: TODO this opens shutters. Is the beamstop always in by then???
+      data_collection_hook in ALBACollect
+        prepare_acquisition in ALBACollect
+          detector_hwobj.prepare_acquisition
+        prepare_collection in ALBACollect                       <-- Repeated for each test image in case of characterization
+          detector_hwobj.prepare_collection                     <-- Repeated for each test image in case of characterization
+        collect_images                                               
+           wait_collection_done
+        collection_finished 
+    data_collection_cleanup in ALBACollect (supersedes AbstractCollect method with same name)
+    
+There are currently three routines used for when a collection fails
+    data_collection_failed in ALBACollect 
+        calls stop_collect (is this explicit call necessary?)
+    collection_failed in AbstractCollect is called from do_collect in case of failure 
+
+In case the user aborts data collection, stopCollect is called, then stop_collect then data_collection_cleanup
+    In that case, is post processing prevented?
+    
+[Signals]
+- progressInit
+- collectConnected
+- collectStarted
+- collectReady
+- progressStop
+- collectOscillationFailed
+
+Implementation of Sardana collects uses Macros, as defined in ./HardwareRepository/Command/Sardana.py
+We need to investigate how to stop Macros
+"""
+
+# RB 2020102: data collection sweeps to be done through a Sardana Macro
+
+from __future__ import print_function
+
+import os
+import sys
+import time
+import gevent
+import logging
+import math 
+
+from HardwareRepository.TaskUtils import task
+from AbstractCollect import AbstractCollect
+from taurus.core.tango.enums import DevState
+from xaloc.resolution import get_dettaby, get_resolution
+
+__credits__ = ["ALBA Synchrotron"]
+__version__ = "2.3"
+__category__ = "General"
+
+
+class ALBACollect(AbstractCollect):
+    """Main data collection class. Inherited from AbstractMulticollect class
+       Collection is done by setting collection parameters and
+       executing collect command
+    """
+
+    def __init__(self, name):
+        AbstractCollect.__init__(self, name)
+        self.logger = logging.getLogger("HWR.ALBACollect")
+        self.supervisor_hwobj = None
+        self.fastshut_hwobj = None
+        self.slowshut_hwobj = None
+        self.photonshut_hwobj = None
+        self.frontend_hwobj = None
+        self.diffractometer_hwobj = None
+        self.omega_hwobj = None
+        self.lims_client_hwobj = None
+        self.machine_info_hwobj = None
+        self.energy_hwobj = None
+        self.resolution_hwobj = None
+        self.transmission_hwobj = None
+        self.detector_hwobj = None
+        self.beam_info_hwobj = None
+        self.graphics_manager_hwobj = None
+        self.autoprocessing_hwobj = None
+        self.flux_hwobj = None
+        self.aborted_by_user = None
+        
+        #
+        #
+        # START of 20210218: Lines only necessary for ni660 collects, remove when switching to pure meshct/ascanct scans   
+        self.cmd_ni_conf = None
+        self.cmd_ni_unconf = None
+        # END of lines for ni660 scans
+        #
+        #
+
+        #self.cmd_ni_conf = None
+        #self.cmd_ni_unconf = None
+        self.set_pilatus_saving_pattern = None
+        self.ascanct = None
+        self.meshct = None
+        self.senv = None
+        self.mxcube_sardanascan_running = None
+
+        self.chan_kappa_pos = None
+        self.chan_phi_pos = None
+
+        self.chan_undulator_gap = None
+
+        self.scan_motors_hwobj = {}
+        self.xaloc_motor_names_dict = {}
+
+        self._error_msg = ""
+        self.owner = None
+        self.osc_id = None
+        self._collecting = None
+
+        self.omega_hwobj = None
+        self.graphics_manager_hwobj = None
+
+        self.mesh_scan_line_motor_name = None
+        self.mesh_scan_discrete_motor_name = None
+        self.scan_start_positions = {}
+        self.scan_end_positions = {}
+        self.scan_velocities = {}
+        self.scan_init_velocities = {}
+        self.scan_init_positions = {}
+        self.scan_motors_hwobj = {}
+        self.scan_move_motor_names = []
+        self.scan_all_motor_names = []
+
+        self.mesh_mxcube_fast_motor_name = None
+        self.mesh_mxcube_slow_motor_name = None
+        self.mesh_fast_index = None
+        self.mesh_slow_index = None
+        self.mesh_sshaped_bool = None # True: up and down scans, False: only up scans
+
+        #self.helical_positions = None
+        #self.saved_omega_velocity = None
+
+        self.omega_init_pos = None
+        self.omega_init_vel = None
+
+        self.bypass_shutters = False
+
+        
+    def init(self):
+        self.logger.debug("Initializing {0}".format(self.__class__.__name__))
+        self.ready_event = gevent.event.Event()
+
+        self.supervisor_hwobj = self.getObjectByRole("supervisor")
+        self.fastshut_hwobj = self.getObjectByRole("fast_shutter")
+        self.slowshut_hwobj = self.getObjectByRole("slow_shutter")
+        self.photonshut_hwobj = self.getObjectByRole("photon_shutter")
+        self.frontend_hwobj = self.getObjectByRole("frontend")
+        self.diffractometer_hwobj = self.getObjectByRole("diffractometer")
+        self.omega_hwobj = self.getObjectByRole("omega")
+        self.lims_client_hwobj = self.getObjectByRole("lims_client")
+        self.machine_info_hwobj = self.getObjectByRole("machine_info")
+        self.energy_hwobj = self.getObjectByRole("energy")
+        self.resolution_hwobj = self.getObjectByRole("resolution")
+        self.transmission_hwobj = self.getObjectByRole("transmission")
+        self.detector_hwobj = self.getObjectByRole("detector")
+        self.beam_info_hwobj = self.getObjectByRole("beam_info")
+        self.graphics_manager_hwobj = self.getObjectByRole("graphics_manager")
+        self.autoprocessing_hwobj = self.getObjectByRole("auto_processing")
+        self.flux_hwobj = self.getObjectByRole("flux")
+        self.aborted_by_user = False
+
+        #
+        #
+        # START of 20210218: Lines only necessary for ni660 collects, remove when switching to pure meshct/ascanct scans   
+        self.cmd_ni_conf = self.getCommandObject("ni_configure")
+        self.cmd_ni_unconf = self.getCommandObject("ni_unconfigure")
+        # END of lines for ni660 scans
+        #
+        #
+
+        self.set_pilatus_saving_pattern = self.getCommandObject("set_pilatus_saving_pattern")
+        self.ascanct = self.getCommandObject("ascanct")
+        self.meshct = self.getCommandObject("meshct")
+        self.senv = self.getCommandObject("senv")
+        self.mxcube_sardanascan_running = False # Is set equal to the macro running whem mecessary
+
+
+        self.chan_kappa_pos = self.getChannelObject("kappapos")
+        self.chan_phi_pos = self.getChannelObject("phipos")
+
+        self.xaloc_motor_names_dict = {'phi': 'omega', 
+                                       'phiy' : 'omegax', 
+                                       'phiz': 'omegaz', 
+                                       'kappa': 'kappa', 
+                                       'kappaphi': 'phi', 
+                                       'sampx': 'centx', 
+                                       'sampy': 'centy'}
+
+        #TODO 20200921 kappa_phi is broken
+        #self.scan_all_motor_names = ['phiy', 'phiz', 'sampx', 'sampy', 'kappa', 'kappa_phi']
+        self.scan_all_motor_names = ['phiy', 'phiz', 'sampx', 'sampy']
+        #TODO get rid of hardcoded max and minvelocity numbers
+        self.scan_motors_min_velocity = {'phiy': 6E-6, 'phiz': 1.3E-4, 'sampx': 7E-6, 'sampy': 7E-6, 'kappa': 4, 'kappaphi': 7} # see XALOC elog 925
+        self.scan_motors_max_velocity = {'phiy': 1.0, 'phiz': 0.22, 'sampx': 0.15, 'sampy': 0.15, 'kappa': 17, 'kappaphi': 70}
+        for scan_motor in self.scan_all_motor_names:
+            self.scan_motors_hwobj[scan_motor] = self.getObjectByRole(scan_motor)
+
+        self.mesh_mxcube_fast_motor_name = 'phiy' # omegax
+        self.mesh_mxcube_slow_motor_name = 'phiz' # omegaz
+        self.mesh_fast_index = 0
+        self.mesh_slow_index = 1
+
+        #self.mesh_sshaped_bool = True # True: up and down scans
+        self.mesh_sshaped_bool = False # False: only up scans
+
+        #self.chan_undulator_gap = self.getChannelObject("chanUndulatorGap")
+
+        self.scan_motors_hwobj = {}
+        self.mesh_scan_line_motor_name = 'phiz'
+        self.mesh_scan_discrete_motor_name = 'phiy' 
+        #TODO 20200921 kappa_phi is broken
+        #self.scan_all_motor_names = ['phiy', 'phiz', 'sampx', 'sampy', 'kappa', 'kappa_phi']
+        self.scan_all_motor_names = ['phiy', 'phiz', 'sampx', 'sampy']
+        #TODO get rid of hardcoded max and minvelocity numbers
+        self.scan_motors_min_velocity = {'phiy': 6E-6, 'phiz': 1.3E-4, 'sampx': 7E-6, 'sampy': 7E-6, 'kappa': 4, 'kappaphi': 7} # see XALOC elog 925
+        self.scan_motors_max_velocity = {'phiy': 1.0, 'phiz': 0.22, 'sampx': 0.15, 'sampy': 0.15, 'kappa': 17, 'kappaphi': 70}
+        for scan_motor in self.scan_all_motor_names:
+            self.scan_motors_hwobj[scan_motor] = self.getObjectByRole(scan_motor)
+        
+        undulators = []
+        try:
+            for undulator in self["undulators"]:
+                undulators.append(undulator)
+        except BaseException:
+            pass
+
+        self.exp_type_dict = {'Mesh': 'raster',
+                              'Helical': 'Helical'}
+
+        det_px, det_py = self.detector_hwobj.get_pixel_size()
+
+        self.set_beamline_configuration(
+            synchrotron_name="ALBA",
+            directory_prefix=self.getProperty("directory_prefix"),
+            default_exposure_time=self.detector_hwobj.get_default_exposure_time(),
+            minimum_exposure_time=self.detector_hwobj.get_minimum_exposure_time(),
+            detector_fileext=self.detector_hwobj.get_file_suffix(),
+            detector_type=self.detector_hwobj.get_detector_type(),
+            detector_manufacturer=self.detector_hwobj.get_manufacturer(),
+            detector_model=self.detector_hwobj.get_model(),
+            detector_px=det_px,
+            detector_py=det_py,
+            undulators=undulators,
+            focusing_optic=self.getProperty('focusing_optic'),
+            monochromator_type=self.getProperty('monochromator'),
+            beam_divergence_vertical=self.beam_info_hwobj.get_beam_divergence_hor(),
+            beam_divergence_horizontal=self.beam_info_hwobj.get_beam_divergence_ver(),
+            polarisation=self.getProperty('polarisation'),
+            input_files_server=self.getProperty("input_files_server"))
+
+        self.emit("collectConnected", (True,))
+        self.emit("collectReady", (True, ))
+
+        #self.logger.debug('*** bypass shutters: %s', type(os.environ.get('MXCUBE_BYPASS_SHUTTERS')))
+        self.bypass_shutters = os.environ.get('MXCUBE_BYPASS_SHUTTERS')
+        #self.logger.debug('*** bypass shutters: %s', self.bypass_shutters)
+        if self.bypass_shutters and self.bypass_shutters.lower() == 'true':
+            self.logger.warning("Simulation mode: BYPASSING the SHUTTERS")
+            self.bypass_shutters = True
+
+    def data_collection_hook(self):
+        """Main collection hook, called from do_collect in AbstractCollect
+        """
+
+        self.logger.info("Running ALBA data collection hook")
+        self.logger.info("Waiting for resolution ready...")
+        self.resolution_hwobj.wait_end_of_move()
+        self.logger.info("Waiting for detector distance ready...")
+        self.detector_hwobj.wait_move_distance_done()
+        self.logger.info("Waiting for energy ready...")
+        self.energy_hwobj.wait_move_energy_done()
+
+        # First, save current parameters to revert back when done/fails
+        for motorname in self.scan_all_motor_names: # TODO: check if this is the right place to add these values. Ideally this should be done right after the collect click
+            self.logger.info('Inital motor velocity of motor %s = %.4f' % ( motorname, self.scan_motors_hwobj[motorname].get_velocity() ) )
+            self.scan_init_velocities[motorname] = self.scan_motors_hwobj[motorname].get_velocity()
+            self.scan_init_positions[motorname] = self.scan_motors_hwobj[motorname].getPosition()
+        self.omega_init_pos = self.omega_hwobj.getPosition()
+        self.omega_init_vel = 60 # self.omega_hwobj.get_velocity()
+
+        #self.logger.info('Inital motor velocities dict %s' % str(self.scan_init_velocities) )
+        #self.logger.info('Inital omega velocity value %.1f' % self.omega_init_vel )
+
+        # prepare input files for autoprocessing
+
+        # pass wavelength needed in auto processing input files
+        osc_seq = self.current_dc_parameters['oscillation_sequence'][0]
+        osc_seq['wavelength'] = self.get_wavelength()
+
+        self.current_dc_parameters['detector_mode'] = ['EXTERNAL_TRIGGER']
+
+        first_image_no = osc_seq['start_image_number']
+        exp_time = osc_seq['exposure_time']
+        img_range = osc_seq['range']
+        omega_speed = 60 # initial the speed value, this will be recalculated later on in prepare_acquisition
+        omega_pos = osc_seq['start']
+        exp_time = osc_seq['exposure_time']
+        nb_images = osc_seq['number_of_images']
+        sweep_nb_images = nb_images
+        total_collection_time = exp_time * nb_images
+
+        self.logger.info('%s' % osc_seq)
+
+        if self.aborted_by_user:
+            self.emit_collection_failed("Aborted by user")
+            self.aborted_by_user = False
+            return
+
+        ### EDNA_REF, OSC, MESH, HELICAL
+
+        exp_type = self.current_dc_parameters['experiment_type']
+        self.logger.debug("Collection method selected is %s" % exp_type)
+
+        if exp_type == "Characterization":
+            self.logger.debug("Running a collect (CHARACTERIZATION)")
+        elif exp_type == "Helical":
+            self.scan_move_motor_names = []
+            self.logger.debug("Running a helical collection")
+            self.logger.debug(
+                "\thelical start positions are: %s" % str(
+                    self.scan_start_positions))
+            self.logger.debug(
+                "\thelical end positions are: %s" % str(
+                    self.scan_end_positions))
+            self.scan_move_motor_names = []
+            self.set_scan_move_motors(self.scan_start_positions, self.scan_end_positions)
+            self.scan_velocities = self.calculate_scan_velocities(
+                                      self.scan_start_positions, self.scan_end_positions, total_collection_time
+                                                                )
+            self.logger.info('Preliminary helical setup completed')
+        elif exp_type == "Mesh":
+            fast_motor_nr_images, slow_motor_nr_images = self.setMeshScanParameters( 
+                                            osc_seq, 
+                                            self.mesh_mxcube_fast_motor_name, 
+                                            self.mesh_mxcube_slow_motor_name,
+                                            self.mesh_center,
+                                            self.mesh_range
+                                            )
+        else:
+            self.logger.debug("Running a collect (STANDARD)")
+
+        if self.check_scan_velocities( self.scan_velocities ): # There are motors that cant work at required speed
+            msg = 'Cant reach the required velocities'
+            self.data_collection_failed( msg )
+            raise Exception( msg )
+
+        try:
+            ready = self.prepare_acquisition()
+            init_pos, final_pos, total_dist, omega_speed = self.calc_omega_scan_values(
+                                                                omega_pos, 
+                                                                sweep_nb_images 
+                                                           )
+
+            # RB init_pos and final_pos include the ramp up and run out range for omega
+        except Exception as e:
+            self.logger.error("Prepare_acquisition failed")
+            self.logger.error('error %s' % str(e) )
+            logging.getLogger('user_level_log').error('error %s' % repr( e ) )
+            self.data_collection_failed( "Prepare_acquisition failed" )
+            raise Exception( e )
+        self.logger.debug('  Sweep parameters omega: init %s start %s total dist %s speed %s' % 
+                          (init_pos, omega_pos, total_dist, omega_speed ) 
+                          )
+
+        self._collecting = True
+        # for progressBar brick
+        self.emit("progressInit", "Collection", osc_seq['number_of_images'])
+
+        self.emit("collectStarted", (self.owner, 1))
+
+        self.autoprocessing_hwobj.create_input_files(self.current_dc_parameters)
+
+        if not ready:
+            self.data_collection_failed( msg )
+            self.stop_collect() # This is the only place this function is called, defined in AbstractCollect, is it do anything
+            raise Exception( msg )
+
+        if exp_type == 'OSC' or (exp_type == 'Characterization' and nb_images == 1) or exp_type == 'Helical':
+            # Sardana collect: run ascanct
+            self.collect_prepare_omega( init_pos, omega_speed )
+            final_pos = self.prepare_collection(
+                start_angle=omega_pos,
+                nb_images=nb_images,
+                img_range=img_range,
+                first_image_no=first_image_no,
+                omega_speed = omega_speed
+            )
+            # omega_speed, start_pos, final_pos, nb_images, first_image_no
+            self.collect_images(
+                    omega_speed, omega_pos, final_pos, nb_images,first_image_no
+                )
+        elif exp_type == 'Characterization' and nb_images > 1:   # image one by one
+            for imgno in range(nb_images):
+                # Sardana collect, run ascanct
+                self.collect_prepare_omega( init_pos, omega_speed )
+                final_pos = self.prepare_collection(
+                    start_angle=omega_pos, 
+                    nb_images=1, 
+                    img_range=img_range,
+                    first_image_no=first_image_no,
+                    omega_speed = omega_speed
+                ) 
+                self.collect_images(
+                    omega_speed, omega_pos, final_pos, 1, first_image_no
+                )
+                first_image_no += 1
+                omega_pos += 90
+                
+        #
+        #
+        # START of 20210218: Lines only necessary for ni660 collects, remove when switching to pure meshct/ascanct scans   
+                
+                init_pos, final_pos, total_dist, omega_speed = self.calc_omega_scan_values( omega_pos, nb_images )
+        # END of lines for ni660 scans
+        #
+        #
+
+        elif exp_type == 'Mesh':   # combine all collections
+            self.logger.debug("Running a raster collection")
+            self.collect_mesh(
+                      'test_pilatus_omegax_scan',
+                      first_image_no,
+                      self.mesh_mxcube_fast_motor_name,
+                      fast_motor_nr_images,
+                      self.mesh_mxcube_slow_motor_name,
+                      slow_motor_nr_images,
+                      self.mesh_range,
+                      exp_time
+                    )
+            #self.finalize_mesh_scan()
+
+        self.collection_finished()
+
+
+    # Collect images using direct configuration of the ni660 card
+    def collect_images(self, omega_speed, start_pos, final_pos, nb_images, first_image_no):
+        """
+           Run a single wedge. 
+           Start position is the omega position where images should be collected. 
+           It is assumed omega is already at the initial position, which comes before the start position
+               and allows the mechanics to get up to speed
+        """
+        self.logger.info("collect_images: Collecting images, by moving omega to %s" % final_pos)
+        total_time = (final_pos - self.omega_hwobj.getPosition() ) / omega_speed # assumes omega is already at start position for collection
+        self.logger.info("    Total collection time = %s" % total_time)
+
+        # Now collect the data
+        self.detector_hwobj.start_collection()
+
+        if omega_speed != 0:
+            try: 
+                self.logger.info("    Moving omega to final position = %.4f" % final_pos )
+                self.omega_hwobj.move( final_pos )
+            except Exception as e:
+                self.data_collection_failed('Cant open safety shutter for omega speed %.6f' % omega_speed)
+                raise Exception(e)
+        else:
+            try:
+                self.open_fast_shutter_for_internal_trigger()
+            except Exception as e:
+                self.data_collection_failed('MXCuBE is not prepared to collect still images')
+                raise Exception(e)
+            
+        if self.current_dc_parameters['experiment_type'] == 'Helical':
+            self.wait_start_helical_motors()
+
+        self.wait_collection_done(first_image_no, nb_images + first_image_no - 1, total_time)
+
+    def collect_mesh(
+                       self,
+                       measurement_group, 
+                       first_image_no, 
+                       mesh_mxcube_fast_motor_name, 
+                       mesh_num_frames_per_line, 
+                       mesh_mxcube_slow_motor_name, 
+                       mesh_num_lines,
+                       mesh_range, 
+                       time_interval
+                    ):
+        """
+           mesh scan using Sardana ascanct. It is assumed that the fast motor and slow motor move in a positive direction
+           The mesh scan does an S shape when sshape is true.
+        """
+        
+        # Calculate motor steps
+        mov_fast_step = mesh_range[self.mesh_fast_index] / float( mesh_num_frames_per_line )
+        mov_slow_step = 0
+        if mesh_num_lines > 1: mov_slow_step = mesh_range[self.mesh_slow_index] / float( mesh_num_lines - 1 )
+
+        local_slow_start_pos = self.scan_start_positions[ mesh_mxcube_slow_motor_name ]
+        local_first_image_no = first_image_no
+        mesh_xaloc_fast_motor_name = self.xaloc_motor_names_dict[ mesh_mxcube_fast_motor_name ]
+        self.logger.debug("Running a raster collection")
+        # final_pos is end of omega range (not including safedelta)
+        detdeadtime = self.detector_hwobj.get_latency_time()
+        total_time = mesh_num_frames_per_line * mesh_num_lines * time_interval
+        
+        #TODO: fix image headers
+        #self.write_image_headers( self.omega_hwobj.getPosition() )
+
+        local_fast_start_pos = self.scan_start_positions[ mesh_mxcube_fast_motor_name ]
+        local_fast_end_pos = self.scan_end_positions[ mesh_mxcube_fast_motor_name ]
+        self.scan_motors_hwobj[ self.mesh_mxcube_slow_motor_name ].syncMove( local_slow_start_pos )
+
+        #TODO fix the numbering of the files
+        self.prepare_sardana_env( measurement_group )
+        sshape = True
+
+        for lineno in range( mesh_num_lines ):
+            if self.aborted_by_user: 
+                self.logger.info("User interruption of data collection during mesh scan detected, aborting mesh scan" )
+                break # cleanup will be handled in stop_collect
+            else:
+                self.logger.debug("\t line %s out of %s" % ( lineno + 1, mesh_num_lines ) )
+
+                #TODO move omegax/phiy to starting position of collection (OR is this done in the MxCube sequence somewhere???
+                # Sardana will move the motor back to the inital position after the scan. Two consecuences:
+                #    the fast motor will always go back the same position after each scan, so better move it to the start position of the scan to prevent excessive movements
+ 
+
+                self.logger.debug("mesh_xaloc_fast_motor_name = %s\nlocal_fast_start_pos = %.4f\nlocal_fast_end_pos = %.4f\nmov_fast_step = %.4f\ntime_interval - detdeadtime = %.4f\ndetdeadtime = %.4f\nfirst_image_no = %d\nmesh_num_frames_per_line = %d" % (
+                                          mesh_xaloc_fast_motor_name,
+                                          local_fast_start_pos,
+                                          local_fast_end_pos,
+                                          mov_fast_step,
+                                          time_interval - detdeadtime,
+                                          detdeadtime,
+                                          local_first_image_no,
+                                          mesh_num_frames_per_line
+                                   )
+                                 )
+                # TODO: that should not be here: prepare mesh or sardana instead
+                self.write_image_headers(0)
+                time.sleep(1)
+                self.run_ascanct(
+                        mesh_xaloc_fast_motor_name,
+                        local_fast_start_pos,
+                        local_fast_end_pos,
+                        mov_fast_step,
+                        time_interval,
+                        detdeadtime,
+                        local_first_image_no,
+                        mesh_num_frames_per_line
+                    )
+                local_first_image_no += mesh_num_frames_per_line
+                self.scan_motors_hwobj[ self.mesh_mxcube_slow_motor_name ].syncMoveRelative(
+                                             mov_slow_step 
+                                        )
+                #TODO sscans are not possible yet, becuase Sardana moves the motors back to the starting position
+                #self.logger.debug('  scan_start_positions before swap= %s' % self.scan_start_positions )
+                #self.logger.debug('  scan_end_positions before swap= %s' % self.scan_end_positions )
+                ## Invert fast start and end positions so the motor will move the other way for the next sweep
+                if sshape: 
+                    dummy = local_fast_start_pos
+                    local_fast_start_pos = local_fast_end_pos
+                    local_fast_end_pos = dummy
+                
+                #self.logger.debug('  scan_start_positions after swap= %s' % self.scan_start_positions )
+                #self.logger.debug('  scan_end_positions after swap= %s' % self.scan_end_positions )
+
+        if self.diffractometer_hwobj.getProperty("omegaReference"):
+                self.logger.debug("\t Propertry %s" % str( self.diffractometer_hwobj.getProperty("omegaReference") ) )
+                omegaz_reference = eval( self.diffractometer_hwobj.getProperty("omegaReference") )
+                self.logger.debug("\t Moving motor %s to %.4f" % ( self.mesh_mxcube_slow_motor_name, omegaz_reference['position'] ) )
+                self.scan_motors_hwobj[ self.mesh_mxcube_slow_motor_name ].syncMove( omegaz_reference['position']  )
+        self.wait_collection_done(first_image_no, first_image_no + ( mesh_num_frames_per_line * mesh_num_lines ) - 1, total_time + 5)
+        self.data_collection_end()
+        self.collection_finished()
+
+                
+    # omega_speed and det_trigger are not necessary for sardanized collections            
+    def prepare_collection(self, start_angle, nb_images, img_range, first_image_no, omega_speed ):
+        osc_seq = self.current_dc_parameters['oscillation_sequence'][0]
+
+        total_dist = float ( nb_images * img_range )
+        final_pos = start_angle + total_dist
+
+        self.logger.info("nb_images: %s / total_distance: %s " %
+                                      ( nb_images, total_dist )
+                        )
+
+        self.write_image_headers(start_angle)
+
+        for scanmovemotorname in self.scan_move_motor_names:
+            self.logger.info("Setting %s velocity to %.4f" % (scanmovemotorname, self.scan_velocities[scanmovemotorname]) )
+            try:
+                #self._motor_persistently_set_velocity(self.scan_motors_hwobj[scanmovemotorname], self.scan_velocities[scanmovemotorname])
+                self.scan_motors_hwobj[scanmovemotorname].set_velocity( self.scan_velocities[scanmovemotorname] )
+            except Exception as e:
+                self.logger.info("Cant set the scan velocity of motor %s" % scanmovemotorname )
+                self.data_collection_failed("Cant set the scan velocity of motor %s" % scanmovemotorname)
+                raise Exception( e )
+
+        #
+        #
+        # START of 20210218: Lines only necessary for ni660 collects, remove when switching to pure meshct/ascanct scans   
+        try:
+            self.detector_hwobj.prepare_collection( nb_images, first_image_no )
+        except Exception as e :
+            self.logger.error(e)
+            logging.getLogger('user_level_log').error("Cannot prepare the detector, does the image exist? If not, check the detector state" )
+            raise(e)
+            
+        if self.current_dc_parameters['experiment_type'] != 'Mesh':
+            self.detector_hwobj.set_detector_mode( self.current_dc_parameters['detector_mode'][0] )
+            if omega_speed != 0 :
+               self.configure_ni(start_angle, total_dist)
+               
+        # END of lines for ni660 scans
+        #
+        #
+
+        #TODO it doesnt make sense that prepare_collection returns some of these numbers, reorganize!
+        return final_pos
+
+    def prepare_sardana_env( self, measurement_group ):
+                # This is repeated code: occurs in write_image_headers and wait_save_image
+        fileinfo = self.current_dc_parameters['fileinfo']
+        basedir = fileinfo['directory']
+        template = fileinfo['template'] # prefix_1_%04d.cbf
+        sardtemplate = template.split('%')[0] + \
+            "{index:%02d}" % int(template.split('%')[-1].split('d')[0]) + \
+                template.split('%')[-1].split('d')[1]
+        savingpattern = 'file://' + os.path.join( basedir , sardtemplate )
+        self.logger.info("savingpattern = %s" % savingpattern)
+        
+        # Set the appropriate environment variables
+        # TODO: the time.sleeps are necessary to wait for the door to recover. Make a while loop to check for doors ON. see ./HardwareRepository/Command/Sardana.py
+        # save the images to the write place
+        self.logger.info("setting ActiveMntGrp")
+        self.senv('ActiveMntGrp', measurement_group, wait=True)
+        time.sleep(0.1)
+        self.logger.info("setting set_pilatus_saving_pattern")
+        self.set_pilatus_saving_pattern( measurement_group, savingpattern, wait=True)
+        self.logger.info("senv.door_state = %s" % self.set_pilatus_saving_pattern.door_state )
+
+        # save the collection details
+        self.logger.info("setting ScanDir")
+        self.senv( 'ScanDir', basedir, wait=True )
+        time.sleep(0.1)
+        self.logger.info("setting ScanFile")
+        self.senv( 'ScanFile ' + str( template.split('_%')[0] + '.dat'), wait=True )
+        time.sleep(0.1)
+
+    #def run_meshct(
+                      #self, 
+                      #first_image_no, 
+                      #mesh_mxcube_fast_motor_name, 
+                      #fast_motor_nr_images, 
+                      #mesh_mxcube_slow_motor_name, 
+                      #slow_motor_nr_images,
+                      #time_interval, 
+                      #sshaped_bool, 
+                      #deadtime 
+                    #):
+        ##meshct
+        ##Parameters:
+            ##motor1 : (Moveable) First motor to move (generates triggers, fast motor)
+            ##m1_start_pos : (Float) Scan start position for first motor
+            ##m1_final_pos : (Float) Scan final position for first motor
+            ##m1_nr_interv : (Integer) Number of scan intervals
+            ##motor2 : (Moveable) Second motor to move
+            ##m2_start_pos : (Float) Scan start position for second motor
+            ##m2_final_pos : (Float) Scan final position for second motor
+            ##m2_nr_interv : (Integer) Number of scan intervals
+            ##integ_time : (Float) Integration time
+            ##bidirectional : (Boolean) Save time by scanning s-shaped
+            ##latency_time : (Float) Latency time
+        #self.logger.debug("meshct parameters:")
+        #self.logger.debug("    fast_motor_name: %s" % mesh_mxcube_fast_motor_name)
+        #self.logger.debug("    xaloc fast_motor_name: %s" % self.xaloc_motor_names_dict[mesh_mxcube_fast_motor_name])
+        #self.logger.debug("    fast_motor_start_pos: %s" % self.scan_start_positions[mesh_mxcube_fast_motor_name])
+        #self.logger.debug("    fast_motor_end_pos: %s" % self.scan_end_positions[mesh_mxcube_fast_motor_name])
+        #self.logger.debug("    fast_motor_nr_images: %s" % fast_motor_nr_images)
+        #self.logger.debug("    slow_motor_name: %s" % mesh_xaloc_slow_motor_name)
+        #self.logger.debug("    xaloc slow_motor_name: %s" % self.xaloc_motor_names_dict[mesh_mxcube_slow_motor_name])
+        #self.logger.debug("    slow_motor_start_pos: %s" % self.scan_start_positions[mesh_mxcube_slow_motor_name])
+        #self.logger.debug("    slow_motor_end_pos: %s" % self.scan_end_positions[mesh_mxcube_slow_motor_name])
+        #self.logger.debug("    slow_motor_nr_images: %s" % slow_motor_nr_images)
+        #self.logger.debug("    time_interval: %.4f" % time_interval)
+        #self.logger.debug("    sshaped_bool: %s" % sshaped_bool)
+        #self.logger.debug("    deadtime: %.4f" % deadtime)
+
+        # TODO: include the first image as a parameter
+        #self.meshct(
+                      #self.xaloc_motor_names_dict[mesh_mxcube_fast_motor_name], 
+                      #self.scan_start_positions[mesh_mxcube_fast_motor_name],
+                      #self.scan_end_positions[mesh_mxcube_fast_motor_name], #start pos of fast motor for last data point
+                      #fast_motor_nr_images - 1, 
+                      #self.xaloc_motor_names_dict[mesh_mxcube_slow_motor_name],
+                      #self.scan_start_positions[mesh_mxcube_slow_motor_name],
+                      #self.scan_end_positions[mesh_mxcube_slow_motor_name], #start pos of slow motor for last data point
+                      #slow_motor_nr_images - 1, 
+                      #time_interval - deadtime, 
+                      #sshaped_bool, # True: up and down scans, False: only up scans
+                      #deadtime 
+                   #)
+        #total_time = fast_motor_nr_images * fast_motor_nr_images * ( time_interval + deadtime )
+        
+        #self.wait_collection_done(first_image_no-1, fast_motor_nr_images * slow_motor_nr_images - 1, total_time + 5) # TODO: allow for start at higher image numbers
+        #self.data_collection_end()
+        #self.collection_finished()
+            
+
+    def run_ascanct(self, moveable, start_pos, final_pos, deg_interval, time_interval, deadtime, first_image_no, nb_images):
+        if self.aborted_by_user: 
+                self.logger.info("User interruption of data collection during mesh scan detected, aborting ascanct" )
+                return # cleanup will be handled in stop_collect
+
+        self.logger.info( "Collecting images using the ascanct macro" )
+        total_time = time_interval * (final_pos - start_pos) / deg_interval
+ 
+        if final_pos < start_pos: deg_interval = - deg_interval 
+ 
+        self.logger.debug("moveable                  %s" % moveable )
+        self.logger.debug("start_pos                 %.4f" % start_pos ) 
+        self.logger.debug("final_pos - deg_interval  %.4f " % (final_pos - deg_interval) )
+        self.logger.debug("nb_images - 1             %d" % ( nb_images - 1 ) )
+        self.logger.debug("time_interval - deadtime  %.4f" % ( time_interval - deadtime ) )
+        self.logger.debug("deadtime                  %.4f" % ( deadtime ) )
+                     
+        #TODO: Set the first image number here
+        self.mxcube_sardanascan_running = True
+        self.ascanct(moveable, 
+                         start_pos, 
+                         final_pos - deg_interval, 
+                         nb_images - 1, 
+                         time_interval - deadtime, 
+                         deadtime,
+                         wait = True
+                     )
+        self.mxcube_sardanascan_running = False
+                
+
+    def calc_omega_scan_values( self, omega_start_pos, nb_images ):
+        """
+           Calculates the values at which the omega should start and end so that 
+           during collection it has a constant speed
+        """
+        osc_seq = self.current_dc_parameters['oscillation_sequence'][0]
+
+        img_range = osc_seq['range']
+        exp_time = osc_seq['exposure_time']
+
+        total_dist = float ( nb_images * img_range )
+        total_time = float ( nb_images * exp_time )
+        omega_acceltime = self.omega_hwobj.get_acceleration()
+        omega_speed = float( total_dist / total_time )
+
+        # TODO: for mesh scans, this range is way to big
+        safe_delta = 1
+        if self.current_dc_parameters['experiment_type'] == 'Mesh':
+            safe_delta = 0.5
+        else:
+            safe_delta = 9.0 * omega_speed * omega_acceltime
+
+        init_pos = omega_start_pos - safe_delta
+        final_pos = omega_start_pos + total_dist + safe_delta #TODO adjust the margins to the minimum necessary
+
+        return ( init_pos, final_pos, total_dist, omega_speed )
+
+
+    def collect_prepare_omega(self, omega_pos, omega_speed):
+        '''
+            Prepares omega for sweep. 
+            - Sets the velocity to the fast speed
+            - Moves omega to the initial position ( required by ni card)
+            - Sets the velocity to the collect speed
+        '''
+
+        try:
+            self.omega_hwobj.set_velocity( 60 )
+        except Exception as e :
+            self.logger.error("Error setting omega velocity, state is %s" % str(self.omega_hwobj.getState()))
+            self.logger.info("Omega velocity set to its nominal value")
+            self.data_collection_failed('Omega position could not be set')
+            raise Exception( e )
+
+        self.logger.info("Moving omega to initial position %s" % omega_pos)
+        try:
+            if math.fabs(self.omega_hwobj.getPosition() - omega_pos) > 0.0001:
+                #self._motor_persistently_syncmove(self.omega_hwobj, omega_pos)
+                self.omega_hwobj.syncMove( omega_pos )
+        except Exception as e :
+            self.logger.info("Omega state is %s" % str(self.omega_hwobj.getState()))
+            self.data_collection_failed('Omega position could not be set')
+            raise Exception( e )
+
+        self.logger.info("Setting omega velocity to %s and is moving %s" % (omega_speed, self.omega_hwobj.is_moving() ) )
+
+        try: 
+            self.omega_hwobj.set_velocity( omega_speed )
+        except Exception as e: 
+            self.data_collection_failed("Cannot set the omega velocity to %s" % omega_speed) 
+            raise Exception( e )
+
+        return 
+        # END of lines for ni660 scans
+        #
+        #
+
+    def wait_start_helical_motors( self):
+        timestep = 1 # secs
+        timeout = 10 # secs
+        self.detector_hwobj.wait_running( timestep, timeout ) # once the detector is running (collection started), start the helical motors
+        for scanmovemotorname in self.scan_move_motor_names:
+            try: 
+                # It might be faster (but more dangerous)  
+                self.scan_motors_hwobj[scanmovemotorname].position_channel.setValue( self.scan_end_positions[scanmovemotorname] )
+                # the safer option:
+                #self.scan_motors_hwobj[scanmovemotorname].move( self.scan_end_positions[scanmovemotorname] )
+                
+                #self.logger.info('Moving motor %s from %.4f to final position %.4f at %.6f velocity' % 
+                #                  (scanmovemotorname, self.scan_start_positions[scanmovemotorname],
+                #                     self.scan_end_positions[scanmovemotorname], 
+                #                       self.scan_velocities[scanmovemotorname] ) )
+            except Exception as e:
+                self.data_collection_failed('Cannot move the helical motor %s to its end position' % scanmovemotorname)
+                raise Exception(e)
+            
+        
+        
+    def data_collection_end(self):
+        self.omega_hwobj.set_velocity(60)
+        self.unconfigure_ni()
+
+    def data_collection_failed(self, failed_msg="ALBACollect data_collection_failed"):
+        self.logger.info("ALBACollect data_collection_failed")
+        logging.getLogger('user_level_log').error(failed_msg)
+
+        self.logger.debug("  Initiating recovery sequence")
+        self.stopCollect() # is it necessary to call this, or is it called through events? If it is not, this method is not necessary
+
+        #AbstractCollect.data_collection_failed() # there is no data_collection_failed in AbstractCollect
+
+        #AbstractCollect.data_collection_failed() # there is no data_collection_failed in AbstractCollect
+        
+    def prepare_acquisition(self):
+        """
+          checks shutters, moves supervisor to collect phase, prepares detector and calculates omega start values
+          omega_start_pos should be the value at which the collection starts
+        """
+
+        fileinfo = self.current_dc_parameters['fileinfo']
+        basedir = fileinfo['directory']
+        self.check_directory(basedir)
+
+        full_path = self.get_image_file_name( 1 )
+        if os.path.exists( full_path ):
+            msg = "Filename already exists, TODO: let mxcube handle this!!"
+            logging.getLogger('user_level_log').error(msg)            
+            raise( Exception( msg ) )
+
+        # Save omega velocity
+        # self.saved_omega_velocity = self.omega_hwobj.get_velocity()
+        # Better use it nominal velocity (to be properly defined in Sardana motor)
+        # Ensure omega has its nominal velocity to go to the initial position
+        # We have to ensure omega is not moving when setting the velocity
+
+        # create directories if needed
+
+        # check fast shutter closed. others opened
+
+        if self.bypass_shutters:
+            logging.getLogger('user_level_log').warning("Shutters BYPASSED")
+        else:
+            _ok, failed = self.check_shutters()
+            if not _ok:
+                msg = "Shutter(s) {} NOT READY".format(failed)
+                logging.getLogger('user_level_log').error(msg)
+                return _ok, msg
+            else:
+                logging.getLogger('user_level_log').info("Shutters READY")
+
+        gevent.sleep(1)
+        self.logger.info(
+            "Waiting diffractometer ready (is %s)" % str(self.diffractometer_hwobj.current_state))
+        self.diffractometer_hwobj.wait_device_ready(timeout=10) # Is an exception generated upon timeout???
+        self.logger.info("Diffractometer is now ready.")
+
+        # go to collect phase
+        if not self.is_collect_phase():
+            self.logger.info("Supervisor not in collect phase, asking to go...")
+            success = self.go_to_collect()
+            if not success:
+                msg = "Supervisor cannot set COLLECT phase. Issue an Init in the diff and supervisor devices. Omegax should be between -1 and +1 mm"
+                logging.getLogger('user_level_log').error(msg)
+                self.logger.error(msg)
+                return False, msg
+
+        detok = self.detector_hwobj.get_cam_state() == 'STANDBY'
+        self.logger.info( 'Detector ok %s' % detok )
+
+        if not detok:
+            msg = "Cannot prepare the detector for acquisition, check the Pilatus state. Issuing a reset command in bl13/eh/pilatuslima, try again" 
+            self.detector_hwobj.cmd_reset()
+            self.logger.info( msg )
+            self.data_collection_failed( msg )
+            self.stop_collect()
+            raise Exception( msg )
+
+        #
+        #
+        # START of 20210218: Lines only necessary for ni660 collects, remove when switching to pure meshct/ascanct scans   
+
+        detok = False
+        try:
+            detok = self.detector_hwobj.prepare_acquisition(self.current_dc_parameters)
+            self.logger.info("Prepared detector for acquistion, detok = %s" % str( detok ) )
+        except Exception as e:
+            self.logger.info( "Cannot prepare the detector for acquisition" )
+            self.data_collection_failed("Cannot prepare the detector for acquisition")
+            self.stop_collect()
+            raise Exception( e )
+
+        if not detok:
+            msg = "Cannot prepare the detector for acquisition" 
+            self.logger.info( msg )
+            self.data_collection_failed( msg )
+            self.stop_collect()
+            raise Exception( msg )
+
+        # END of lines for ni660 scans
+        #
+        #
+
+        return ( detok )
+
+    def write_image_headers(self, start_angle):
+        # maintain for sardana scans?
+        fileinfo = self.current_dc_parameters['fileinfo']
+        basedir = fileinfo['directory']
+
+        exp_type = self.current_dc_parameters['experiment_type']
+        osc_seq = self.current_dc_parameters['oscillation_sequence'][0]
+
+        nb_images = osc_seq['number_of_images']
+        # start_angle = osc_seq['start']
+
+        try: img_range = osc_seq['range']
+        except: img_range = 0
+
+        if exp_type == "Characterization":
+            angle_spacing = 90
+        else:
+            angle_spacing = img_range
+
+        exp_time = osc_seq['exposure_time']
+
+        # PROGRAM Image Headers
+        #latency_time = 0.003
+        latency_time = self.detector_hwobj.get_latency_time()
+        limaexpt = exp_time - latency_time
+
+        self.image_headers = {}
+
+        angle_info = [start_angle, img_range, angle_spacing]
+
+        self.image_headers['nb_images'] = nb_images
+        self.image_headers['Exposure_time'] = "%.4f" % limaexpt
+        self.image_headers['Exposure_period'] = "%.4f" % exp_time
+        self.image_headers['Start_angle'] = "%f deg." % start_angle
+        self.image_headers['Angle_increment'] = "%f deg." % img_range
+        self.image_headers['Wavelength'] = self.energy_hwobj.get_wavelength()
+
+        self.image_headers["Detector_distance"] = "%.5f m" % (
+            self.detector_hwobj.get_distance() / 1000.0)
+        self.image_headers["Detector_Voffset"] = '0 m'
+
+        beamx, beamy = self.detector_hwobj.get_beam_centre()
+        self.image_headers["Beam_xy"] = "(%.2f, %.2f) pixels" % (beamx, beamy)
+
+        self.image_headers["Filter_transmission"] = "%.4f" % (
+            self.transmission_hwobj.getAttFactor() / 100.0)
+        self.image_headers["Flux"] = "%.4g" % self.flux_hwobj.get_flux()
+        self.image_headers["Detector_2theta"] = "0.0000"
+        self.image_headers["Polarization"] = "0.99"
+        self.image_headers["Alpha"] = '0 deg.'
+
+        # TODO add XALOC phi (MXCuBE kappa_phi) to image headers
+        self.image_headers["Kappa"] = "%.4f deg." % self.chan_kappa_pos.getValue()
+        self.image_headers["Phi"] = "%.4f deg." % self.chan_phi_pos.getValue()
+
+        self.image_headers["Chi"] = "0 deg."
+        self.image_headers["Oscillation_axis"] = "omega (X, CW)"
+        self.image_headers["N_oscillations"] = '1'
+        self.image_headers["Detector_2theta"] = "0.0000 deg"
+
+        self.image_headers["Image_path"] = ': %s' % basedir
+
+        self.image_headers["Threshold_setting"] = '%0f eV' %\
+                                                  self.detector_hwobj.get_threshold()
+        self.image_headers["Gain_setting"] = '%s (vtr)' % str(
+            self.detector_hwobj.get_gain())
+
+        self.image_headers["Tau"] = '%s s' % str(199.1e-09)
+        self.image_headers["Count_cutoff"] = '%s counts' % str(370913)
+        self.image_headers["N_excluded_pixels"] = '= %s' % str(1178)
+        self.image_headers["Excluded_pixels"] = ': %s' % str("badpix_mask.tif")
+        self.image_headers["Trim_file"] = ': %s' % str(
+            "p6m0108_E12661_T6330_vrf_m0p20.bin") #TODO: pick up the true trim file!!!!!
+
+        self.detector_hwobj.set_image_headers(self.image_headers, angle_info)
+
+    def wait_collection_done(self, first_image_no, last_image_no, total_time):
+
+        self.logger.info("  Total acquisition time = %.2f s" % total_time )
+        self.logger.info("  last_image_no          = %d" % last_image_no )
+
+        self.wait_save_image(first_image_no)
+        self.omega_hwobj.wait_end_of_move( timeout= total_time + 5 )
+        self.wait_save_image( last_image_no ) # TODO: the minus one to fix the fact that first image is 0
+        self.logger.info("  wait_collection_done last image found" )
+        for motorname in self.scan_move_motor_names:
+            self.logger.info("     Motor %s position = %.2f" % ( motorname, self.scan_motors_hwobj[motorname].getPosition() ) )
+
+        # Wait for omega to stop moving, it continues further than necessary
+        self.omega_hwobj.wait_end_of_move(timeout=40)
+        # Wait for any other motors to stop moving
+        for motorname in self.scan_move_motor_names:
+            self.scan_motors_hwobj[motorname].wait_end_of_move(timeout=40)
+        # Make sure the detector is ready (in stand by and not moving)
+        self.detector_hwobj.wait_ready()
+
+    def wait_save_image(self, frame_number, timeout=25):
+
+        full_path = self.get_image_file_name( frame_number )
+
+        start_wait = time.time()
+
+        self.logger.debug("   waiting for image on disk: %s" % full_path)
+
+        while not os.path.exists(full_path) and not self.aborted_by_user: 
+            # TODO: review next line for NFTS related issues.
+            if (time.time() - start_wait) > timeout:
+                self.logger.debug("   giving up waiting for image")
+                cam_state = self.detector_hwobj.chan_cam_state.getValue()
+                acq_status = self.detector_hwobj.chan_acq_status.getValue()
+                fault_error = self.detector_hwobj.chan_acq_status_fault_error.getValue()
+                self.detector_hwobj.get_saving_statistics()
+                msg = "cam_state = {}, acq_status = {}, fault_error = {}".format(
+                    cam_state, acq_status, fault_error)
+                logging.getLogger('user_level_log').error("Incomplete data collection")
+                logging.getLogger('user_level_log').error(msg)
+                raise RuntimeError(msg)
+                #return False
+            #logging.getLogger('user_level_log').error("self._collecting %s" % str(self._collecting) )
+            time.sleep(0.2)
+
+        self.detector_hwobj.get_saving_statistics()
+
+        # self.last_saved_image = fullpath
+
+        # generate thumbnails
+        fileinfo = self.current_dc_parameters['fileinfo']        
+        template = fileinfo['template']
+        filename = template % frame_number
+        archive_dir = fileinfo['archive_directory']
+        self.check_directory(archive_dir)
+
+        jpeg_filename = os.path.splitext(filename)[0] + ".jpeg"
+        thumb_filename = os.path.splitext(filename)[0] + ".thumb.jpeg"
+
+        thumb_fullpath = os.path.join(archive_dir, thumb_filename)
+        jpeg_fullpath = os.path.join(archive_dir, jpeg_filename)
+
+        self.logger.debug(
+            "   creating thumbnails for  %s in: %s and %s" %
+            (full_path, jpeg_fullpath, thumb_fullpath))
+        cmd = "adxv_thumb 0.4 %s %s" % (full_path, jpeg_fullpath)
+        os.system(cmd)
+        cmd = "adxv_thumb 0.1 %s %s" % (full_path, thumb_fullpath)
+        os.system(cmd)
+
+        self.logger.debug("   writing thumbnails info in LIMS")
+        self.store_image_in_lims(frame_number)
+
+        self.logger.debug("   Found image on disk: %s" % full_path)
+
+        return True
+
+    def get_image_file_name( self, frame_number ):
+        fileinfo = self.current_dc_parameters['fileinfo']
+        basedir = fileinfo['directory']
+        template = fileinfo['template']
+
+        filename = template % frame_number
+        full_path = os.path.join(basedir, filename)
+        
+        return full_path
+
+    def check_shutters(self):
+
+        # Shutters ready: 1, 1, 1, 1
+        
+        # fast shutter closed: State = 1
+        # slow shutter is close: State = 0
+        # photon shutter is close: State = 0
+        # front end is close: State = 0
+        fast_shutter = self.fastshut_hwobj.getState()
+        slow_shutter = self.slowshut_hwobj.getState()
+        photon_shutter = self.photonshut_hwobj.getState()
+        front_end = self.frontend_hwobj.getState()
+
+        shutters = ['fast', 'slow', 'photon', 'front-end']
+        states = [fast_shutter, slow_shutter, photon_shutter, front_end]
+
+        failed = [s for s, state in zip(shutters, states) if not state]
+
+        self.logger.debug("fast shutter state is: %s" % fast_shutter) 
+        self.logger.debug("slow shutter state is: %s" % slow_shutter) 
+        self.logger.debug("photon shutter state is: %s" % photon_shutter) 
+        self.logger.debug("front_end state is: %s" % front_end) 
+
+        return all([fast_shutter, slow_shutter, photon_shutter, front_end]), failed
+
+    def get_image_headers(self):
+        headers = []
+        return headers
+
+    def data_collection_cleanup(self):
+        # this is called from AbstractCollect.do_collect, so it is always called and will be the last step in the data collection
+        self.logger.info('Initial velocity %s' % self.scan_init_velocities)
+        try:
+            if self.omega_init_vel != None: # Sometimes, data collections fails before the initial velocities are set, eg when supervisor or diff DS are in alarm
+                self.logger.info('  Setting velocity of motor omega')
+                self.logger.info('     to initial velocity %.6f' % self.omega_init_vel ) 
+                self.omega_hwobj.set_velocity( self.omega_init_vel )
+        except:
+            self.logger.info('  Setting velocity of motor omega to %.1f failed' % self.omega_init_vel)
+
+        for motorname in self.scan_move_motor_names:
+            self.logger.info('  Setting velocity of motor %s' % motorname )
+            self.logger.info('     to initial velocity %.6f' % self.scan_init_velocities[motorname] ) 
+            #self._motor_persistently_set_velocity( self.scan_motors_hwobj[motorname], self.scan_init_velocities[motorname] )
+            self.scan_motors_hwobj[motorname].set_velocity( self.scan_init_velocities[motorname] )
+
+        self.logger.debug("Cleanup: moving omega to initial position %s" % self.omega_init_pos)
+        try:
+            # RB: isnt it better that the detetor keeps collecting to not loose images of a collection.Or increase wating time?
+            # In fact, this is done in stopCollect when a user specifically asks for an Abort
+            if self.detector_hwobj.get_cam_state() == 'ERROR': self.detector_hwobj.stop_collection()
+            if self.omega_init_pos != None: # Sometiemes collection fails before omega_init_pos is set, no need to move in those cases
+                self.omega_hwobj.move( self.omega_init_pos )
+        except:
+            self.logger.debug("Omega needs to be stopped before restoring initial position, will try this now")
+            self.omega_hwobj.stop()
+            self.omega_hwobj.set_velocity( self.omega_init_vel )
+            self.omega_hwobj.move(self.omega_init_pos)
+
+        self.scan_delete_motor_data()
+        self.fastshut_hwobj.close() # RB: not sure if it closes when unconfiguring it, just in case
+        self.aborted_by_user = False
+
+        self.logger.debug("ALBA data_collection_cleanup finished")
+
+    def check_directory(self, basedir):
+        if not os.path.exists(basedir):
+            try:
+                os.makedirs(basedir)
+            except OSError as e:
+                import errno
+                if e.errno != errno.EEXIST:
+                    logging.getLogger('user_level_log').error('Directories cannot be made, are the lockdown settings correct?')
+                    self.logger.debug("user_level_log').error('Directories cannot be made, are the lockdown settings correct?")
+                    raise
+
+    def collect_finished(self, green):
+        logging.getLogger('user_level_log').info("Data collection finished")
+
+    def go_to_collect(self, timeout=180):
+        self.wait_supervisor_ready()
+        self.logger.debug("Sending supervisor to collect phase")
+        self.supervisor_hwobj.go_collect()
+
+        gevent.sleep(0.5)
+
+        t0 = time.time()
+        while True:
+
+# TODO: This call return None !!!!
+            super_state = self.supervisor_hwobj.get_state()
+            super_state2 = self.supervisor_hwobj.current_state
+
+            #self.logger.debug("Supervisor get_state() is %s" % super_state)
+            #self.logger.debug("Supervisor current current_state is %s" % super_state2)
+            #TODO: review, sometimes get_current_phase returns None 
+            try:
+                cphase = self.supervisor_hwobj.get_current_phase().upper()
+                #self.logger.debug("Supervisor current phase is %s" % cphase)
+            except:
+                cphase = None
+            
+            if super_state == DevState.ON and cphase == "COLLECT":
+                break
+            if time.time() - t0 > timeout or self.aborted_by_user:
+                msg = "Timeout sending supervisor to collect phase"
+                self.logger.debug(msg)
+                raise RuntimeError(msg)
+            gevent.sleep(0.5)
+
+        self.logger.debug("New supervisor phase is %s (Collect phase was requested)" % cphase)
+        self._collecting = True
+
+        return self.is_collect_phase()
+
+    def is_collect_phase(self):
+        self.logger.debug("In is_collect_phase method")
+        try:
+            return (self.supervisor_hwobj.get_current_phase().upper() == "COLLECT" and self._collecting == True ) # RB added the self._collecting, check if it works
+            #return self.supervisor_hwobj.get_current_phase().upper() == "COLLECT" 
+        except Exception as e:
+            msg = "Cannot return current phase from supervisor. Please, restart MXCuBE."
+            logging.getLogger('user_level_log').error(msg)
+            raise Exception(msg)
+
+    def go_to_sampleview(self, timeout=180):
+        self.wait_supervisor_ready()
+        self.logger.debug("Sending supervisor to sample view phase")
+        self.close_fast_shutter()
+        #if not self.supervisor_hwobj.is_fast_shutter_in_collect_position():
+        self.close_safety_shutter()
+            
+        self.supervisor_hwobj.go_sample_view()
+
+        gevent.sleep(0.5)
+
+        t0 = time.time()
+        while True:
+            #TODO: review, some calls return None for get_current_phase()
+            try:
+                super_state = self.supervisor_hwobj.get_state()
+                cphase = self.supervisor_hwobj.get_current_phase().upper()
+            except:
+                super_state = cphase = None
+            if super_state != DevState.MOVING and cphase == "SAMPLE":
+                break
+            if time.time() - t0 > timeout:
+                self.logger.debug("Timeout sending supervisor to sample view phase")
+                break
+            gevent.sleep(0.5)
+
+        self.logger.debug("New supervisor phase is %s" % cphase)
+
+        return self.is_sampleview_phase()
+
+    def is_sampleview_phase(self):
+        return self.supervisor_hwobj.get_current_phase().upper() == "SAMPLE"
+
+    def wait_supervisor_ready(self, timeout=30):
+        self.logger.debug("Waiting to supervisor ready")
+
+        gevent.sleep(0.5)
+
+        t0 = time.time()
+        while True:
+            super_state = self.supervisor_hwobj.get_state()
+            if super_state == DevState.ON:
+                break
+            if time.time() - t0 > timeout:
+                self.logger.debug("Timeout waiting for supervisor ready")
+                raise RuntimeError("Supervisor cannot be operated (state %s)" % super_state)
+                break
+            self.logger.debug("Supervisor state is %s" % super_state)
+            gevent.sleep(0.5)
+
+        #
+        #
+        # START of 20210218: Lines only necessary for ni660 collects, remove when switching to pure meshct/ascanct scans   
+    def configure_ni(self, startang, total_dist):
+        self.logger.debug(
+            "Configuring NI660 with pars 0, %s, %s, 0, 1" %
+            (startang, total_dist))
+        self.cmd_ni_conf(0.0, startang, total_dist, 0, 1)
+
+    def unconfigure_ni(self):
+        self.cmd_ni_unconf()
+        # END of lines for ni660 scans
+        #
+        #
+
+
+    def open_safety_shutter(self):
+        """ implements prepare_shutters in collect macro """
+
+        # prepare ALL shutters
+
+        if self.fastshut_hwobj.getState() != 0:
+            self.fastshut_hwobj.close()
+
+        if self.slowshut_hwobj.getState() != 1:
+            self.slowshut_hwobj.open()
+
+        if self.photonshut_hwobj.getState() != 1:
+            self.photonshut_hwobj.open()
+
+        if self.frontend_hwobj.getState() != 0:
+            self.frontend_hwobj.open()
+
+    def open_detector_cover(self):
+        self.supervisor_hwobj.open_detector_cover()
+
+    def open_fast_shutter_for_interal_trigger(self):
+        # self.fastshut_hwobj.open()
+        # this function is empty for ALBA. we are not opening the fast shutter.
+        # on the contrary open_safety_shutter (equivalent to prepare_shutters in
+        # original collect macro will first close the fast shutter and open the
+        # other three
+        if self.is_collect_phase():
+            self.fastshut_hwobj.open()
+
+    def close_fast_shutter(self):
+        self.fastshut_hwobj.cmdOut()
+
+    def close_safety_shutter(self):
+        #  we will not close safety shutter during collections
+        pass
+
+    def close_detector_cover(self):
+        #  we will not close detector cover during collections
+        #  self.supervisor.close_detector_cover()
+        pass
+    
+    def scan_delete_motor_data(self):
+        self.scan_move_motor_names = []
+        self.scan_velocities = {}
+        self.scan_end_positions = {}
+        self.scan_start_positions = {}
+        self.scan_init_positions = {}
+
+    def scan_delete_motor_data(self):
+        self.scan_move_motor_names = []
+        self.scan_velocities = {}
+        self.scan_end_positions = {}
+        self.scan_start_positions = {}
+        self.scan_init_positions = {}
+        
+    def set_helical_pos(self, arg):
+        """
+        Descript. : 8 floats describe
+        p1AlignmY, p1AlignmZ, p1CentrX, p1CentrY
+        p2AlignmY, p2AlignmZ, p2CentrX, p2CentrY
+        At XALOC, the phiz motor is not moved
+        """
+        self.logger.info('Setting helical motor positions')
+        self.logger.info('Helical motor positions %s' % str(arg))
+        try:
+            for motorname in self.scan_all_motor_names: # phiy (omegax), phiz (omegaz), sampx (centx), sampy (centy)
+                if arg["1"][motorname] != None: self.scan_start_positions[motorname] = arg["1"][motorname]
+                else: self.logger.info('Helical motor %s not added, position is None' % arg["1"][motorname])
+                if arg["2"][motorname] != None: self.scan_end_positions[motorname] = arg["2"][motorname]
+                else: self.logger.info('Helical motor %s not added, position is None' % arg["2"][motorname])
+        except Exception as e :
+             self.logger.error('FAILED TO SET HELICAL MOTOR POSITIONS')
+             self.data_collection_failed("Cannot interpret helical motor start/end positions") #TODO: collect_failed?? or self.data_collection_failed?
+             raise Exception( e )
+
+    def set_scan_move_motors(self, scan_start_pos, scan_end_pos, cutoff=0.005): #cutoff in microns
+        self.logger.info('  Checking which motors should move for the helical data collection')
+        for motorname in self.scan_all_motor_names:
+            self.logger.info('    Motor    : %s' % motorname)
+            self.logger.info('    Start pos: %.4f' % scan_start_pos[motorname])
+            self.logger.info('    End pos  : %.4f' % scan_end_pos[motorname])
+            self.logger.info('    Diff pos : %.4f' % math.fabs(scan_start_pos[motorname] - scan_end_pos[motorname]))
+            if math.fabs(scan_start_pos[motorname] - scan_end_pos[motorname]) > cutoff and scan_start_pos[motorname] != None and scan_end_pos[motorname] != None:
+                self.logger.info('    Add helical motor %s' % motorname)
+                self.scan_move_motor_names.append(motorname)
+
+    def calculate_scan_velocities(self, scan_start_pos, scan_end_pos, total_collection_time):
+        self.logger.info('  Calculating the velocities for the helical data collection')
+        self.logger.info('    Calculating the required velocities for the helical motors')
+        scan_velocities = {}
+        for motorname in self.scan_move_motor_names:
+            self.logger.info('    Motor    : %s' % motorname)
+            self.logger.info('    Start pos: %.4f' % scan_start_pos[motorname])
+            self.logger.info('    End pos  : %.4f' % scan_end_pos[motorname])
+            scan_velocities[motorname] = math.fabs ( scan_start_pos[motorname] - scan_end_pos[motorname] ) / total_collection_time
+            self.logger.info('    Velocity : %.7f' % scan_velocities[motorname])
+
+        return scan_velocities
+
+    def check_scan_velocities(self, scan_velocities):
+        self.logger.info('  Checking the velocities for the helical data collection')
+        scan_motor_velo_keys = scan_velocities.keys()
+        self.logger.info('    Helical motor list: %s' % scan_motor_velo_keys )
+        scan_motor_too_fast = [] # list of motors that cannot go fast enough for the proposed scan
+        scan_motor_too_slow = [] # list of motors that cannot go slow enough for the proposed scan
+        for motorname in scan_motor_velo_keys:
+            self.logger.info('    %7s velocity : %.4f' % (motorname, scan_velocities[motorname])  )
+            if scan_velocities[motorname] < self.scan_motors_min_velocity[motorname]:
+                scan_motor_too_slow.append(motorname)
+            elif scan_velocities[motorname] > self.scan_motors_max_velocity[motorname]:
+                scan_motor_too_fast.append(motorname)
+
+        for motorname in scan_motor_too_fast:
+            self.logger.error('Helical collection error: Stop data collection cause %s cant go fast enough. TIP reduce the range or increase the total data collection time' % motorname)
+            logging.getLogger('user_level_log').error('Helical collection error: Stop data collection cause %s cant go fast enough.' % motorname)
+            logging.getLogger('user_level_log').error('    TIP reduce the distance between starting and ending points, or increase the total data collection time' )
+        for motorname in scan_motor_too_slow:
+            self.logger.error('stop data collection cause %s cant go slow enough. TIP increase the range or reduce the total data collection time' % motorname)
+            logging.getLogger('user_level_log').error('stop data collection cause %s cant go slow enough.' % motorname)
+            logging.getLogger('user_level_log').error('    TIP increase the distance between starting and ending points, or reduce the total data collection time')
+
+        return len(scan_motor_too_fast)+len(scan_motor_too_slow)
+
+    def set_mesh_scan_parameters(self, num_lines, total_nb_frames, mesh_center_param, mesh_range_param):
+        """
+        sets the mesh scan parameters :
+         - vertcal range
+         - horizontal range
+         - nb lines
+         - nb frames per line
+         - invert direction (boolean)  # NOT YET DONE
+         """
+ 
+
+        # num_lines are the number of vertical lines
+        self.mesh_num_lines = num_lines
+        self.mesh_total_nb_frames = total_nb_frames
+        # mesh_range is a list of two values in fast en slow direction: the range is actually the total interval!
+        self.mesh_range = mesh_range_param
+        # mesh_center is a dictionary holding centered positions of motors
+        self.mesh_center = mesh_center_param
+        self.logger.debug( "mesh_num_lines       : %s" % self.mesh_num_lines )
+        self.logger.debug( "mesh_total_nb_frames : %s" % self.mesh_total_nb_frames )
+        self.logger.debug( "mesh_range           : %s" % self.mesh_range )
+        self.logger.debug( "mesh_center          : %s" % self.mesh_center )
+
+
+    def setMeshScanParameters(self, osc_seq, mesh_mxcube_fast_motor_name, mesh_mxcube_slow_motor_name, mesh_center, mesh_range):
+        """
+        Calculates velocity, starting and end position of the phiy (omegax) motor for each horizontal line scan
+                   the step size for the vertical direction
+
+            
+                      mesh_scan_dict['fast_motor_start_pos'], 
+                      mesh_scan_dict['fast_motor_final_pos'], 
+                      mesh_scan_dict['fast_motor_nr_images'], 
+                      mesh_xaloc_slow_motor_name,
+                      mesh_scan_dict['slow_motor_start_pos'],
+                      mesh_scan_dict['slow_motor_final_pos'],
+                      mesh_scan_dict['slow_motor_nr_images'], 
+./hardware_objects.xml/mini-diff.xml:  <gridDirection>{"fast": (1, 0), "slow": (0, -1)}</gridDirection>
+
+
+        """
+        
+        #TODO: CHECK IF THE SPEED OF THE FAST MOTOR IS NOT TOO FAST!
+        
+        # mesh_center is a Centering_Point, which fails to work as a dictionary, following lines needed
+        if not type(mesh_center) is dict:
+            mesh_center = mesh_center.as_dict()
+
+        mesh_vertical_discrete_step_size = 0
+        self.logger.debug('setMeshScanParameters')
+
+        beam_size = self.get_beam_size() # TODO get beam size
+        self.logger.debug('\t beam size: %s' % str(beam_size))
+
+        self.logger.debug('\t mesh_center: %s' % str(mesh_center))
+        self.logger.debug('\t mesh_range: %s' % str(mesh_range))
+        self.logger.debug('\t mesh_mxcube_fast_motor_name %s' % ( mesh_mxcube_fast_motor_name) ) 
+        self.logger.debug('\t mesh_mxcube_slow_motor_name %s' % ( mesh_mxcube_slow_motor_name) ) 
+        #self.logger.debug('\t mesh_center[%s]: %s' % 
+                #( mesh_mxcube_fast_motor_name, str(mesh_center[mesh_mxcube_fast_motor_name]) ) 
+            #)
+        #self.logger.debug('\t mesh_center[%s]: %s' % 
+                #( mesh_mxcube_slow_motor_name, str(mesh_center[mesh_mxcube_slow_motor_name]) ) 
+            #)
+        self.logger.debug('\t ( mesh_range[1] / 2 ) %s' % ( mesh_range[1] / 2 ) )
+        #TODO: index 0 is fast??
+
+        self.scan_start_positions[mesh_mxcube_fast_motor_name] = \
+            mesh_center [ mesh_mxcube_fast_motor_name ] - ( mesh_range[0] / 2.0 ) - ( beam_size[0] / 2.0 ) 
+        self.scan_start_positions[mesh_mxcube_slow_motor_name] = \
+            mesh_center [ mesh_mxcube_slow_motor_name ] - ( mesh_range[1] / 2.0 ) 
+
+        self.scan_end_positions[mesh_mxcube_fast_motor_name] = \
+            self.scan_start_positions[mesh_mxcube_fast_motor_name] + mesh_range[0] + beam_size[0]
+        # Add a beamsize to the slow motor
+        self.scan_end_positions[mesh_mxcube_slow_motor_name] = \
+            self.scan_start_positions[mesh_mxcube_slow_motor_name] + mesh_range[1] 
+        self.logger.debug('\t scan_start_positions: %s' % str(self.scan_start_positions))
+        self.logger.debug('\t scan_end_positions: %s' % str(self.scan_end_positions))
+
+        slow_motor_nr_images = self.mesh_num_lines  
+        fast_motor_nr_images = self.mesh_total_nb_frames / self.mesh_num_lines 
+        self.logger.debug('\t fast_motor_nr_images: %s' % str( fast_motor_nr_images ) )
+        self.logger.debug('\t slow_motor_nr_images: %s' % str( slow_motor_nr_images ) )
+
+        return fast_motor_nr_images, slow_motor_nr_images
+
+    @task
+    def _take_crystal_snapshot(self, filename):
+        """
+        Descript. :
+        """
+        if not self.is_sampleview_phase():
+            self.go_to_sampleview()
+
+        self.graphics_manager_hwobj.save_scene_snapshot(filename)
+        self.logger.debug("Crystal snapshot saved (%s)" % filename)
+
+    def set_energy(self, value):
+        """
+        Descript. : This is Synchronous to be able to calculate the resolution @ ALBA
+        """
+        #   program energy
+        #   prepare detector for diffraction
+        self.energy_hwobj.move_energy(value)
+        logging.getLogger('user_level_log').warning("Setting beamline energy it can take a while, please be patient")
+        self.energy_hwobj.wait_move_energy_done()
+
+    def set_wavelength(self, value):
+        """
+        Descript. :
+        """
+        #   program energy
+        #   prepare detector for diffraction
+        self.energy_hwobj.move_wavelength(value)
+        self.energy_hwobj.wait_move_wavelength_done()
+
+    def get_energy(self):
+        return self.energy_hwobj.get_energy()
+
+    def set_transmission(self, value):
+        """
+        Descript. :
+        """
+        self.transmission_hwobj.set_value(value)
+
+    def set_resolution(self, value,  energy=None):
+        """
+        Descript. : resolution is a motor in out system
+        """
+        # Current resolution non valid since depends on energy and detector distance!!
+        #current_resolution = self.resolution_hwobj.getPosition()
+        #self.logger.debug("Current resolution is %s, moving to %s" % (current_resolution, value))
+        self.logger.debug("Moving resolution to %s" % value)
+
+        if energy:
+            # calculate the detector position to achieve the desired resolution
+            _det_pos = get_dettaby(value, energy=energy)
+            # calulate the corresponding resolution
+            value = get_resolution(_det_pos, energy=energy)
+
+        self.resolution_hwobj.move(value)
+
+    def move_detector(self, value):
+        self.detector_hwobj.move_distance(value)
+
+    def stopCollect(self):
+        """
+           Apparently this method is called when the user aborts data collection
+           overrides AbstractCollect.stopCollect
+
+           TODO: stop the supervisor from changing state
+        """
+        self.logger.debug("ALBACollect stopCollect")
+        self.aborted_by_user = True
+        self.stop_collect() 
+
+    def stop_collect(self):
+        """
+        Stops data collection, either interrupted by user, or due to failure
+        overrides AbstractCollect.stop_collect
+        
+        """
+        start_wait = time.time()
+        timeout = 100 #TODO set a more educated guess for the timeout, depending on the time needed for the scan 
+        while self.mxcube_sardanascan_running == True and (time.time() - start_wait) < timeout:
+            time.sleep(0.01)
+        if (time.time() - start_wait) > timeout:
+            logging.getLogger('user_level_log').error("Timeout waiting for scan to stop. Is the Macroserver ok?")
+
+        self.logger.debug("ALBACollect stop_collect")
+        self.logger.info("  Stopping all motors")
+        self.detector_hwobj.stop_collection()
+        self.omega_hwobj.stop()
+
+        self.logger.info("  Closing fast shutter")
+        self.close_fast_shutter()
+
+        for helmovemotorname in self.scan_move_motor_names:
+            self.scan_motors_hwobj[helmovemotorname].stop()
+
+        self._collecting = False
+
+        #if self.data_collect_task is not None:
+        #    self.data_collect_task.kill(block = False)
+
+
+    @task
+    def move_motors(self, motor_position_dict):
+        """
+        Descript. :
+        """
+        self.diffractometer_hwobj.move_motors(motor_position_dict)
+
+    def create_file_directories(self):
+        """
+        Method create directories for raw files and processing files.
+        Directories for xds, mosflm, ednaproc and autoproc
+        """
+        self.create_directories(
+            self.current_dc_parameters['fileinfo']['directory'],
+            self.current_dc_parameters['fileinfo']['process_directory']
+            )
+
+        # create processing directories for each post process
+        for proc in ['xds', 'mosflm', 'ednaproc', 'autoproc']:
+            self._create_proc_files_directory(proc)
+
+    # The following methods are copied to improve error logging, the functionality is the same
+    def create_directories(self, *args):
+        """
+        Descript. :
+        """
+        for directory in args:
+            self.logger.debug('Creating directory: %s' % str(directory) )
+            try:
+                os.makedirs(directory)
+            except OSError as e:
+                import errno
+                if e.errno != errno.EEXIST:
+                    logging.getLogger('user_level_log').error('Error in making the directories, has the permission lockdown been setup properly?' )
+                    raise
+            
+    def _create_proc_files_directory(self, proc_name):
+
+        i = 1
+
+        while True:
+            _dirname = "%s_%s_%s_%d" % (
+                proc_name,
+                self.current_dc_parameters['fileinfo']['prefix'],
+                self.current_dc_parameters['fileinfo']['run_number'],
+                i)
+            _directory = os.path.join(
+                self.current_dc_parameters['fileinfo']['process_directory'],
+                _dirname)
+            if not os.path.exists(_directory):
+                break
+            i += 1
+
+        try:
+            self.logger.debug('Creating proc directory: %s' % _directory)
+            self.create_directories(_directory)
+            os.system("chmod -R 777 %s" % _directory)
+        except Exception as e:
+            msg = "Could not create directory %s, are the file permissions setup correctly?\n%s" % (_directory, str(e))
+            self.logger.exception(msg)
+            return
+
+        # save directory names in current_dc_parameters. They will later be used
+        #  by autoprocessing.
+        key = "%s_dir" % proc_name
+        self.current_dc_parameters[key] = _directory
+        self.logger.debug("dc_pars[%s] = %s" % (key, _directory))
+        return _directory
+
+    def get_wavelength(self):
+        """
+        Descript. :
+            Called to save wavelength in lims
+        """
+        if self.energy_hwobj is not None:
+            return self.energy_hwobj.get_wavelength()
+
+    def get_detector_distance(self):
+        """
+        Descript. :
+            Called to save detector_distance in lims
+        """
+        if self.detector_hwobj is not None:
+            return self.detector_hwobj.get_distance()
+
+    def get_resolution(self):
+        """
+        Descript. :
+            Called to save resolution in lims
+        """
+        if self.resolution_hwobj is not None:
+            return self.resolution_hwobj.getPosition()
+
+    def get_transmission(self):
+        """
+        Descript. :
+            Called to save transmission in lims
+        """
+        if self.transmission_hwobj is not None:
+            return self.transmission_hwobj.getAttFactor()
+
+    def get_undulators_gaps(self):
+        """
+        Descript. : return triplet with gaps. In our case we have one gap,
+                    others are 0
+        """
+        # TODO
+        try:
+            if self.chan_undulator_gap:
+                und_gaps = self.chan_undulator_gap.getValue()
+                if type(und_gaps) in (list, tuple):
+                    return und_gaps
+                else:
+                    return (und_gaps)
+        except BaseException as e:
+            self.logger.debug("Get undulator gaps error\n%s" % str(e))
+            pass
+        return {}
+
+    def get_beam_size(self):
+        """
+        Descript. :
+        """
+        if self.beam_info_hwobj is not None:
+            return self.beam_info_hwobj.get_beam_size()
+
+    def get_slit_gaps(self):
+        """
+        Descript. :
+        """
+        if self.beam_info_hwobj is not None:
+            return self.beam_info_hwobj.get_slits_gap()
+        return None, None
+
+    def get_beam_shape(self):
+        """
+        Descript. :
+        """
+        if self.beam_info_hwobj is not None:
+            return self.beam_info_hwobj.get_beam_shape()
+
+    def get_measured_intensity(self):
+        """
+        Descript. :
+        """
+        if self.flux_hwobj is not None:
+            return self.flux_hwobj.get_flux()
+
+    def get_machine_current(self):
+        """
+        Descript. :
+        """
+        if self.machine_info_hwobj:
+            return self.machine_info_hwobj.get_current()
+        else:
+            return 0
+
+    def get_machine_message(self):
+        """
+        Descript. :
+        """
+        if self.machine_info_hwobj:
+            return self.machine_info_hwobj.get_message()
+        else:
+            return ''
+    # TODO: implement fill mode
+    def get_machine_fill_mode(self):
+        """
+        Descript. :
+        """
+        if self.machine_info_hwobj:
+            return "FillMode not/impl"
+        else:
+            return ''
+
+    def get_flux(self):
+        """
+        Descript. :
+        """
+        return self.get_measured_intensity()
+
+    def trigger_auto_processing(self, event, frame):
+        if event == "after":
+            dc_pars = self.current_dc_parameters
+            self.autoprocessing_hwobj.trigger_auto_processing(dc_pars)
+            
+    def update_lims_with_workflow(self, workflow_id, grid_snapshot_filename):
+        """
+         Triggered from parallel processing, but not implemented
+         update_lims_with_workflow( workflow_id, self.params_dict["grid_snapshot_filename"] ) 
+        """
+        pass
+
+def test_hwo(hwo):
+    print("Energy: ", hwo.get_energy())
+    print("Transmission: ", hwo.get_transmission())
+    print("Resolution: ", hwo.get_resolution())
+    print("Shutters (ready for collect): ", hwo.check_shutters())
+    print("Supervisor(collect phase): ", hwo.is_collect_phase())
+
+    print("Flux ", hwo.get_flux())
+    print("Kappa ", hwo.kappapos_chan.getValue())
+    print("Phi ", hwo.phipos_chan.getValue())