--- conflicted
+++ resolved
@@ -454,19 +454,6 @@
     def get_available_grippers(self):
         grippers = []
 
-<<<<<<< HEAD
-        if self.exporter_addr:
-            ret = sorted(
-                self._execute_cmd_exporter("getSupportedGrippers", attribute=True)
-            )
-            for gripper in ret:
-                grippers.append(self.gripper_types[gripper])
-        else:
-            ret = [1, 3] #self._execute_cmd("get_supported_grippers")
-
-            for gripper in ret:
-                grippers.append(self.gripper_types[gripper])
-=======
         try:
         
             if self.exporter_addr:
@@ -482,7 +469,6 @@
                     grippers.append(self.gripper_types[gripper])
         except Exception:
             grippers = [-1]
->>>>>>> 258e616b
 
         return grippers
 
