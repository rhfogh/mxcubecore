from qt import copy
import logging
import os
import time
import gevent.event
import gevent
from HardwareRepository.BaseHardwareObjects import Equipment
from HardwareRepository import HardwareRepository as HWR


class XrfSpectrum(Equipment):
    def init(self):

        self.scanning = None
        self.moving = None
        self.ready_event = gevent.event.Event()

        try:
            self.config_data = self.getChannelObject("config_data")
        except BaseException:
            self.config_data = None

        try:
            self.calib_data = self.getChannelObject(" calib_data")
        except BaseException:
            self.calib_data = None

        try:
            self.energySpectrumArgs = self.getChannelObject("spectrum_args")
        except KeyError:
            logging.getLogger().warning(
                "XRFSpectrum: error initializing energy spectrum arguments (missing channel)"
            )
            self.energySpectrumArgs = None

        try:
            self.spectrumStatusMessage = self.getChannelObject("spectrumStatusMsg")
        except KeyError:
            self.spectrumStatusMessage = None
            logging.getLogger().warning(
                "XRFSpectrum: energy messages will not appear (missing channel)"
            )
        else:
            self.spectrumStatusMessage.connectSignal(
                "update", self.spectrumStatusChanged
            )

        try:
            self.doSpectrum.connectSignal(
                "commandBeginWaitReply", self.spectrumCommandStarted
            )
            self.doSpectrum.connectSignal("commandFailed", self.spectrumCommandFailed)
            self.doSpectrum.connectSignal("commandAborted", self.spectrumCommandAborted)
            self.doSpectrum.connectSignal("commandReady", self.spectrumCommandReady)
            self.doSpectrum.connectSignal(
                "commandNotReady", self.spectrumCommandNotReady
            )
        except AttributeError as diag:
            logging.getLogger().warning(
                "XRFSpectrum: error initializing energy spectrum (%s)" % str(diag)
            )
            self.doSpectrum = None
        else:
            self.doSpectrum.connectSignal("connected", self.sConnected)
            self.doSpectrum.connectSignal("disconnected", self.sDisconnected)

        if HWR.beamline.lims is None:
            logging.getLogger().warning(
                "XRFSpectrum: you should specify the database hardware object"
            )
        self.spectrumInfo = None

        try:
            self.ctrl_hwobj = self.getObjectByRole("controller")
        except BaseException:
            self.ctrl_hwobj = None

        try:
            self.mca_hwobj = self.getObjectByRole("mca")
            # self.mca_hwobj.set_calibration(calib_cf=[0,0.008324,2.223e-06])
            self.mca_hwobj.set_calibration(calib_cf=self.mca_hwobj.calib_cf)
        except BaseException:
            self.mca_hwobj = None

        try:
            self.datapath = self.getProperty("datapath")
        except BaseException:
            self.datapath = "/data/pyarch/"

        try:
            self.cfgpath = self.getProperty("cfgpath")
        except BaseException:
            self.cfgpath = "/users/blissadm/local/userconf"

        if self.isConnected():
            self.sConnected()

    def isConnected(self):
        try:
            return self.doSpectrum.isConnected()
        except BaseException:
            return False

    # Handler for spec connection
    def sConnected(self):
        self.emit("connected", ())
        # curr = self.getSpectrumParams()

    # Handler for spec disconnection
    def sDisconnected(self):
        self.emit("disconnected", ())

    # Energy spectrum commands
    def canSpectrum(self):
        if not self.isConnected():
            return False
        return self.doSpectrum is not None

    def startXrfSpectrum(
        self, ct, directory, prefix, session_id=None, blsample_id=None
    ):
        self.spectrumInfo = {"sessionId": session_id, "blSampleId": blsample_id}
        self.spectrumCommandStarted()
        if not os.path.isdir(directory):
            logging.getLogger().debug("XRFSpectrum: creating directory %s" % directory)
            try:
                os.makedirs(directory)
            except OSError as diag:
                logging.getLogger().error(
                    "XRFSpectrum: error creating directory %s (%s)"
                    % (directory, str(diag))
                )
                self.spectrumStatusChanged("Error creating directory")
                return False

        curr = self.getSpectrumParams()

        try:
            curr["escan_dir"] = directory
            curr["escan_prefix"] = prefix
        except TypeError:
            curr = {}
            curr["escan_dir"] = directory
            curr["escan_prefix"] = prefix

        a = directory.split(os.path.sep)
        suffix_path = os.path.join(*a[4:])
        if "inhouse" in a:
            a_dir = os.path.join(self.datapath, a[2], suffix_path)
        else:
            a_dir = os.path.join(self.datapath, a[4], a[3], *a[5:])
        if a_dir[-1] != os.path.sep:
            a_dir += os.path.sep
        if not os.path.exists(a_dir):
            try:
                # logging.getLogger().debug("XRFSpectrum: creating %s", a_dir)
                os.makedirs(a_dir)
            except OSError as diag:
                logging.getLogger().error(
                    "XRFSpectrum: error creating directory %s (%s)" % (a_dir, str(diag))
                )
                self.spectrumStatusChanged("Error creating directory")
                return False

        filename_pattern = os.path.join(
            directory, "%s_%s_%%02d" % (prefix, time.strftime("%d_%b_%Y"))
        )
        aname_pattern = os.path.join(
            "%s/%s_%s_%%02d" % (a_dir, prefix, time.strftime("%d_%b_%Y"))
        )

        filename_pattern = os.path.extsep.join((filename_pattern, "dat"))
        html_pattern = os.path.extsep.join((aname_pattern, "html"))
        aname_pattern = os.path.extsep.join((aname_pattern, "png"))
        filename = filename_pattern % 1
        aname = aname_pattern % 1
        htmlname = html_pattern % 1

        i = 2
        while os.path.isfile(filename):
            filename = filename_pattern % i
            aname = aname_pattern % i
            htmlname = html_pattern % i
            i = i + 1

        self.spectrumInfo["filename"] = filename
        # self.spectrumInfo["scanFileFullPath"] = filename
        self.spectrumInfo["jpegScanFileFullPath"] = aname
        self.spectrumInfo["exposureTime"] = ct
        self.spectrumInfo["annotatedPymcaXfeSpectrum"] = htmlname
        logging.getLogger().debug("XRFSpectrum: archive file is %s", aname)

        gevent.spawn(self.reallyStartXrfSpectrum, ct, filename)

        return True

    def reallyStartXrfSpectrum(self, ct, filename):

        if self.doSpectrum:
            try:
                res = self.doSpectrum(ct, filename, wait=True)
            except BaseException:
                logging.getLogger().exception("XRFSpectrum: problem calling spec macro")
                self.spectrumStatusChanged("Error problem spec macro")
            else:
                self.spectrumCommandFinished(res)
        else:
            try:
                res = self._doSpectrum(ct, filename, wait=True)
            except BaseException:
                logging.getLogger().exception("XRFSpectrum: problem calling procedure")
                self.spectrumStatusChanged("Error problem with spectrum procedure")
            else:
                self.spectrumCommandFinished(res)

    def cancelXrfSpectrum(self, *args):
        if self.scanning:
            self.doSpectrum.abort()

    def spectrumCommandReady(self):
        if not self.scanning:
            self.emit("xrfSpectrumReady", (True,))
            self.emit("xrfScanReady", (True,))

    def spectrumCommandNotReady(self):
        if not self.scanning:
            self.emit("xrfSpectrumReady", (False,))
            self.emit("xrfScanReady", (False,))

    def spectrumCommandStarted(self, *args):
        self.spectrumInfo["startTime"] = time.strftime("%Y-%m-%d %H:%M:%S")
        self.scanning = True
        self.emit("xrfSpectrumStarted", ())
        self.emit("xrfScanStarted", ())

    def spectrumCommandFailed(self, *args):
        self.spectrumInfo["endTime"] = time.strftime("%Y-%m-%d %H:%M:%S")
        self.scanning = False
        self.storeXrfSpectrum()
        self.emit("xrfSpectrumFailed", ())
        self.emit("xrfScanFailed", ())
        self.ready_event.set()

    def spectrumCommandAborted(self, *args):
        self.scanning = False
        self.emit("xrfSpectrumFailed", ())
        self.emit("xrfScanFailed", ())
        self.ready_event.set()

    def spectrumCommandFinished(self, result):
        self.spectrumInfo["endTime"] = time.strftime("%Y-%m-%d %H:%M:%S")
        logging.getLogger().debug("XRFSpectrum: XRF spectrum result is %s" % result)
        self.scanning = False

        if result:
            try:
                mcaData = self.getChannelObject("mca_data").getValue()
                mcaCalib = self.getChannelObject("calib_data").getValue()
            except BaseException:
                mcaData = self.mca_hwobj.read_data(save_data=True)
                mcaCalib = self.mca_hwobj.get_calibration()
            try:
                mcaConfig = self.getChannelObject("config_data").getValue()
                self.spectrumInfo["beamTransmission"] = mcaConfig["att"]
                self.spectrumInfo["energy"] = mcaConfig["energy"]
                self.spectrumInfo["beamSizeHorizontal"] = float(mcaConfig["bsX"])
                self.spectrumInfo["beamSizeVertical"] = float(mcaConfig["bsY"])
            except BaseException:
                mcaConfig = {}
                # self.spectrumInfo["beamTransmission"] =  self.transmission_hwobj.get_value()
<<<<<<< HEAD
                self.spectrumInfo["energy"] = HWR.beamline.energy.get_current_energy()
                beam_info = HWR.beamline.beam.get_info_dict()
=======
                self.spectrumInfo["energy"] = HWR.beamline.energy.get_energy()
                beam_info = HWR.beamline.beam.get_beam_info()
>>>>>>> ffbf5e06
                self.spectrumInfo["beamSizeHorizontal"] = beam_info["size_x"]
                self.spectrumInfo["beamSizeVertical"] = beam_info["size_y"]
                mcaConfig["att"] = self.spectrumInfo["beamTransmission"]
                mcaConfig["energy"] = self.spectrumInfo["energy"]
                mcaConfig["bsX"] = self.spectrumInfo["beamSizeHorizontal"]
                mcaConfig["bsY"] = self.spectrumInfo["beamSizeVertical"]
                roi = self.mca_hwobj.get_roi()
                mcaConfig["min"] = roi["chmin"]
                mcaConfig["max"] = roi["chmax"]
            mcaConfig["legend"] = self.spectrumInfo["annotatedPymcaXfeSpectrum"]
            mcaConfig["htmldir"], _ = os.path.split(mcaConfig["legend"])
            mcaConfig["file"] = self._get_cfgfile(self.spectrumInfo["energy"])

            # here move the png file
            pf = self.spectrumInfo["filename"].split(".")
            pngfile = os.path.extsep.join((pf[0], "png"))
            if os.path.isfile(pngfile) is True:
                try:
                    copy(pngfile, self.spectrumInfo["jpegScanFileFullPath"])
                except BaseException:
                    logging.getLogger().error("XRFSpectrum: cannot copy %s", pngfile)

            logging.getLogger().debug("finished %r", self.spectrumInfo)
            self.storeXrfSpectrum()
            # self.emit('xrfSpectrumFinished', (mcaData,mcaCalib,mcaConfig))
            self.emit("xrfScanFinished", (mcaData, mcaCalib, mcaConfig))
        else:
            self.spectrumCommandFailed()
        self.ready_event.set()

    def spectrumStatusChanged(self, status):
        self.emit("xrfScanStatusChanged", (status,))
        self.emit("spectrumStatusChanged", (status,))

    def storeXrfSpectrum(self):
        logging.getLogger().debug("db connection %r", HWR.beamline.lims)
        logging.getLogger().debug("spectrum info %r", self.spectrumInfo)
        if HWR.beamline.lims is None:
            return
        try:
            int(self.spectrumInfo["sessionId"])
        except BaseException:
            return
        self.spectrumInfo["blSampleId"]
        self.spectrumInfo.pop("blSampleId")

        HWR.beamline.lims.storeXfeSpectrum(self.spectrumInfo)

    def updateXrfSpectrum(self, spectrum_id, jpeg_spectrum_filename):
        pass

    def getSpectrumParams(self):
        if self.energySpectrumArgs:
            try:
                self.curr = self.energySpectrumArgs.getValue()
                return self.curr
            except BaseException:
                logging.getLogger().exception(
                    "XRFSpectrum: error getting xrfspectrum parameters"
                )
                self.spectrumStatusChanged("Error getting xrfspectrum parameters")
                return False
        else:
            return True

    def setSpectrumParams(self, pars):
        self.energySpectrumArgs.setValue(pars)

    def _get_cfgfile(self, energy):
        if energy > 12.0:
            cfgname = "15"
        elif energy > 10.0:
            cfgname = "12"
        elif energy > 7.0:
            cfgname = "10"
        else:
            cfgname = "7"
        return os.path.join(self.cfgpath, "%skeV.cfg" % cfgname)

    def _doSpectrum(self, ct, filename, wait=True):
        HWR.beamline.energy.get_energy()
        if not ct:
            ct = 5
        safshut = HWR.beamline.safety_shutter
        # stop the procedure if hutch not searched
        stat = safshut.getShutterState()
        if stat == "disabled":
            logging.getLogger("user_level_log").exception(
                "XRFSpectrum: hutch not searched, exiting"
            )
            return False

        fluodet_ctrl = self.getObjectByRole("fluodet_ctrl")
        fluodet_ctrl.actuatorIn()
        # open the safety and the fast shutter
        safshut.openShutter()
        init_transm = HWR.beamline.transmission.getValue()
        ret = self._findAttenuation(ct)
        self.ctrl_hwobj.diffractometer.msclose()
        fluodet_ctrl.actuatorOut()
        HWR.beamline.transmission.setTransmission(init_transm)
        return ret

    def _findAttenuation(self, ct):
        tf = [0.1, 0.2, 0.3, 0.9, 1.3, 1.9, 2.6, 4.3, 6, 8, 12, 24, 36, 50, 71]
        min_cnt = self.getProperty("min_cnt")
        max_cnt = self.getProperty("max_cnt")
        self.mca_hwobj.set_roi(2, 15, channel=1)
        print(self.spectrumInfo["filename"])
        self.mca_hwobj.set_presets(
            erange=1, ctime=ct, fname=self.spectrumInfo["filename"]
        )

        # put in max attenuation
        HWR.beamline.transmission.setTransmission(0)

        self.ctrl_hwobj.diffractometer.msopen()
        self.mca_hwobj.start_acq()
        time.sleep(ct)
        ic = sum(self.mca_hwobj.read_roi_data()) / ct
        print(ic)
        if ic > max_cnt:
            self.ctrl_hwobj.diffractometer.msclose()
            logging.getLogger("user_level_log").exception(
                "The detector is saturated, giving up."
            )
            return False
        for i in tf:
            self.mca_hwobj.clear_spectrum()
            logging.getLogger("user_level_log").info("Setting transmission to %g" % i)
            HWR.beamline.transmission.setTransmission(i)
            self.mca_hwobj.start_acq()
            time.sleep(ct)
            ic = sum(self.mca_hwobj.read_roi_data()) / ct
            print(ic)
            if ic > min_cnt:
                self.ctrl_hwobj.diffractometer.msclose()
                self.spectrumInfo[
                    "beamTransmission"
                ] = HWR.beamline.transmission.get_value()
                logging.getLogger("user_level_log").info(
                    "Transmission used for spectra: %g"
                    % self.spectrumInfo["beamTransmission"]
                )
                break
        self.ctrl_hwobj.diffractometer.msclose()
        if ic < min_cnt:
            logging.getLogger("user_level_log").exception(
                "Could not find satisfactory attenuation (is the mca properly set up?), giving up."
            )
            return False
        return True<|MERGE_RESOLUTION|>--- conflicted
+++ resolved
@@ -268,13 +268,8 @@
             except BaseException:
                 mcaConfig = {}
                 # self.spectrumInfo["beamTransmission"] =  self.transmission_hwobj.get_value()
-<<<<<<< HEAD
-                self.spectrumInfo["energy"] = HWR.beamline.energy.get_current_energy()
-                beam_info = HWR.beamline.beam.get_info_dict()
-=======
                 self.spectrumInfo["energy"] = HWR.beamline.energy.get_energy()
                 beam_info = HWR.beamline.beam.get_beam_info()
->>>>>>> ffbf5e06
                 self.spectrumInfo["beamSizeHorizontal"] = beam_info["size_x"]
                 self.spectrumInfo["beamSizeVertical"] = beam_info["size_y"]
                 mcaConfig["att"] = self.spectrumInfo["beamTransmission"]
