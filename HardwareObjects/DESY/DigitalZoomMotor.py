--- conflicted
+++ resolved
@@ -14,12 +14,8 @@
 #  MERCHANTABILITY or FITNESS FOR A PARTICULAR PURPOSE.  See the
 #  GNU Lesser General Public License for more details.
 #
-#   You should have received a copy of the GNU Lesser General Public License
-<<<<<<< HEAD
+#  You should have received a copy of the GNU Lesser General Public License
 #  along with MXCuBE. If not, see <http://www.gnu.org/licenses/>.
-=======
-#  along with MXCuBE.  If not, see <http://www.gnu.org/licenses/>.
->>>>>>> f61a3056
 
 
 __author__ = "Jan Meyer"
