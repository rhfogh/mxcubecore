--- conflicted
+++ resolved
@@ -58,6 +58,7 @@
 
 # Used to pass to priorInformation when no wavelengths are set (DiffractCal)
 DUMMY_WAVELENGTH = 999.999
+
 
 class GphlWorkflow(HardwareObject, object):
     """Global Phasing workflow runner.
@@ -468,9 +469,6 @@
         acq_parameters = api.beamline_setup.get_default_acquisition_parameters()
         # For now return default values
 
-<<<<<<< HEAD
-        resolution = api.resolution.get_position()
-=======
         default_image_width = float(allowed_widths[default_width_index])
         default_exposure = acq_parameters.exp_time
         default_dose_budget = data_model.get_dose_budget()
@@ -515,7 +513,6 @@
             update_function = None
             transmission = (acq_parameters.transmission,)
 
->>>>>>> f4785db4
         field_list = [
             {
                 "variableName": "_info",
@@ -670,54 +667,6 @@
                     }
                 )
 
-<<<<<<< HEAD
-        field_list[-1]["NEW_COLUMN"] = "True"
-
-        field_list.append(
-            {
-                "variableName": "imageWidth",
-                "uiLabel": "Oscillation range",
-                "type": "combo",
-                "defaultValue": ConvertUtils.text_type(
-                    allowed_widths[default_width_index]
-                ),
-                "textChoices": [ConvertUtils.text_type(x) for x in allowed_widths],
-            }
-        )
-
-        if isInterleaved and data_model.get_interleave_order() not in ("gs", ""):
-            field_list.append(
-                {
-                    "variableName": "wedgeWidth",
-                    "uiLabel": "Images per wedge",
-                    "type": "text",
-                    "defaultValue": "10",
-                    "lowerBound": 0,
-                    "upperBound": 1000,
-                    "decimals": 1,
-                }
-            )
-
-        ll0 = []
-        for tag, val in beam_energies.items():
-            ll0.append(
-                {
-                    "variableName": tag,
-                    "uiLabel": "%s beam energy (keV)" % tag,
-                    "type": "floatstring",
-                    "defaultValue": val,
-                    "lowerBound": 4.0,
-                    "upperBound": 20.0,
-                    "decimals": 4,
-                }
-            )
-        if self.getProperty("disable_energy_change", False):
-            # Use current energy and disallow changes
-            ll0[0]["defaultValue"] = api.energy.get_current_energy()
-            ll0[0]["readOnly"] = True
-        field_list.extend(ll0)
-=======
->>>>>>> f4785db4
         self._return_parameters = gevent.event.AsyncResult()
         responses = dispatcher.send(
             "gphlParametersNeeded", self, field_list, self._return_parameters
@@ -950,19 +899,13 @@
         if new_resolution == strategy_resolution:
             id_ = detectorSetting.id_
         else:
-<<<<<<< HEAD
-            # TODO Clarify if set_position does not ahve a built-in wait
+            # TODO Clarify if set_position does not have a built-in wait
             # TODO whether you need towait for somethign else too, ...
 
-            
+
             api.resolution.set_position(new_resolution)
             #TODO it should be set_position, fix TineMotor (resolution at EMBL)
             # api.resolution.move(new_resolution)
-=======
-            # TODO Clarify if set_position does not have a built-in wait
-            # TODO whether you need towait for somethign else too, ...
-            api.resolution.set_position(new_resolution)
->>>>>>> f4785db4
             api.detector.wait_ready()
             # NBNB Wait till value has settled
             id_ = None
@@ -1494,20 +1437,11 @@
                 # We do not need the result, just to end they waiting
                 self._return_parameters.get()
                 self._return_parameters = None
-<<<<<<< HEAD
-        settings=goniostatRotation.axisSettings.copy()
-        if goniostatTranslation:
-           settings.update(goniostatTranslation.axisSettings)
-        centring_queue_entry = self.enqueue_sample_centring(
-            motor_settings=settings
-        )
-=======
 
         settings = goniostatRotation.axisSettings.copy()
         if goniostatTranslation is not None:
             settings.update(goniostatTranslation.axisSettings)
         centring_queue_entry = self.enqueue_sample_centring(motor_settings=settings)
->>>>>>> f4785db4
         goniostatTranslation = self.execute_sample_centring(
             centring_queue_entry, goniostatRotation
         )
