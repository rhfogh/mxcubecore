--- conflicted
+++ resolved
@@ -1,289 +1,285 @@
-# encoding: utf-8
-#
-#  Project: MXCuBE
-#  https://github.com/mxcube
-#
-#  This file is part of MXCuBE software.
-#
-#  MXCuBE is free software: you can redistribute it and/or modify
-#  it under the terms of the GNU Lesser General Public License as published by
-#  the Free Software Foundation, either version 3 of the License, or
-#  (at your option) any later version.
-#
-#  MXCuBE is distributed in the hope that it will be useful,
-#  but WITHOUT ANY WARRANTY; without even the implied warranty of
-#  MERCHANTABILITY or FITNESS FOR A PARTICULAR PURPOSE.  See the
-#  GNU Lesser General Public License for more details.
-#
-#  You should have received a copy of the GNU Lesser General Public License
-#  along with MXCuBE. If not, see <http://www.gnu.org/licenses/>.
-
-import logging
-import Queue
-import weakref
-import qt
-import types
-
-from HardwareRepository.CommandContainer import (
-    CommandObject,
-    ChannelObject,
-    ConnectionError,
-)
-
-try:
-    import PyTango
-except ImportError:
-    logging.getLogger("HWR").warning("Tango support is not available.")
-
-
-__copyright__ = """ Copyright © 2010 - 2020 by MXCuBE Collaboration """
-__license__ = "LGPLv3+"
-
-
-class BoundMethodWeakref:
-    def __init__(self, bound_method):
-        self.func_ref = weakref.ref(bound_method.im_func)
-        self.obj_ref = weakref.ref(bound_method.im_self)
-
-    def __call__(self):
-        obj = self.obj_ref()
-        if obj is not None:
-            func = self.func_ref()
-            if func is not None:
-                return func.__get__(obj)
-
-    def __hash__(self):
-        return id(self)
-
-    def __cmp__(self, other):
-        if other.__class__ == self.__class__:
-            return cmp((self.func_ref, self.obj_ref), (other.func_ref, other.obj_ref))
-        else:
-            return cmp(self, other)
-
-
-class PoolCommand(CommandObject):
-    def __init__(self, name, macro_name, tango_name=None, username=None, **kwargs):
-        CommandObject.__init__(self, name, username, **kwargs)
-
-        self.command = "RunMacro"
-        self.device_name = tango_name
-        self.macro_name = macro_name
-
-        try:
-            self.device = PyTango.DeviceProxy(self.device_name)
-        except PyTango.DevFailed as traceback:
-            last_error = traceback[-1]
-            logging.getLogger("HWR").error(
-                "%s: %s", str(self.name()), last_error["desc"]
-            )
-            self.device = None
-        else:
-            try:
-                self.device.ping()
-            except PyTango.ConnectionFailed:
-                self.device = None
-                raise ConnectionError
-
-    def __call__(self, *args, **kwargs):
-        self.emit("commandBeginWaitReply", (str(self.name()),))
-
-        if self.device is not None:
-            try:
-                tango_cmd_object = getattr(self.device, self.command)
-                args = (self.macro_name,) + args
-                logging.getLogger("HWR").debug(
-                    "%s: %s, args=%s", str(self.name()), tango_cmd_object, args
-                )
-                ret = tango_cmd_object(
-                    args
-                )  # eval('self.device.%s(*%s)' % (self.command, args))
-            except PyTango.DevFailed as error_dict:
-                logging.getLogger("HWR").error(
-                    "%s: Tango, %s", str(self.name()), error_dict
-                )
-            except Exception:
-                logging.getLogger("HWR").exception(
-                    "%s: an error occured when calling Tango command %s",
-                    str(self.name()),
-                    self.command,
-                )
-            else:
-                self.emit("commandReplyArrived", (ret, str(self.name())))
-                return ret
-
-        self.emit("commandFailed", (-1, self.name()))
-
-    def abort(self):
-        self.device.abort()
-        self.emit("commandAborted", (str(self.name()),))
-
-    def is_connected(self):
-        return self.device is not None
-
-
-def process_tango_events():
-    while not PoolChannel._tangoEventsQueue.empty():
-        try:
-            event = PoolChannel._tangoEventsQueue.get_nowait()
-        except Queue.Empty:
-            break
-        else:
-            try:
-                receiver_cb_ref = PoolChannel._eventReceivers[id(event)]
-                receiver_cb = receiver_cb_ref()
-                if receiver_cb is not None:
-                    try:
-                        receiver_cb(event.attr_value.value)
-                    except AttributeError:
-                        pass
-            except KeyError:
-                pass
-
-
-class PoolChannel(ChannelObject):
-    _tangoEventsQueue = Queue.Queue()
-    _eventReceivers = {}
-    _tangoEventsProcessingTimer = qt.QTimer()
-
-    # start Tango events processing timer
-    qt.QObject.connect(
-        _tangoEventsProcessingTimer, qt.SIGNAL("timeout()"), process_tango_events
-    )
-    _tangoEventsProcessingTimer.start(20)
-
-    def __init__(
-        self,
-        name,
-        attribute_name,
-        tango_name=None,
-        username=None,
-        polling=None,
-        timeout=10000,
-        **kwargs
-    ):
-        ChannelObject.__init__(self, name, username, **kwargs)
-
-        self.attribute_name = attribute_name
-        self.device_name = tango_name
-        self.device = None
-        self.value = None
-        self.polling = polling
-        self.__connections = 0
-        self.__value = None
-        self.polling_timer = None
-        self.timeout = int(timeout)
-
-        logging.getLogger("HWR").debug(
-            "creating Tango attribute %s/%s, polling=%s, timeout=%d",
-            self.device_name,
-            self.attribute_name,
-            polling,
-            self.timeout,
-        )
-
-        try:
-            self.device = PyTango.DeviceProxy(self.device_name)
-        except PyTango.DevFailed as traceback:
-            last_error = traceback[-1]
-            logging.getLogger("HWR").error(
-                "%s: %s", str(self.name()), last_error["desc"]
-            )
-        else:
-            try:
-                self.device.ping()
-            except PyTango.ConnectionFailed:
-                self.device = None
-                raise ConnectionError
-            else:
-                self.device.set_timeout_millis(self.timeout)
-
-                if isinstance(polling, int):
-                    self.polling_timer = qt.QTimer()
-                    self.polling_timer.connect(
-                        self.polling_timer, qt.SIGNAL("timeout()"), self.poll
-                    )
-                    self.polling_timer.start(polling)
-                else:
-                    if polling == "events":
-                        # try to register event
-                        try:
-                            self.device.subscribe_event(
-                                self.attribute_name, PyTango.EventType.CHANGE, self, []
-                            )
-                        except PyTango.EventSystemFailed:
-                            pass
-
-    def push_event(self, event):
-        PoolChannel._eventReceivers[id(event)] = BoundMethodWeakref(self.update)
-        PoolChannel._tangoEventsQueue.put(event)
-
-    def poll(self):
-        try:
-<<<<<<< HEAD
-            value = self.device.read_attribute(self.attributeName).value
-=======
-            value = self.device.read_attribute(self.attribute_name).value
->>>>>>> 6bbb019e
-        except Exception:
-            logging.getLogger("HWR").exception(
-                "%s: could not poll attribute %s", str(self.name()), self.attribute_name
-            )
-
-            self.polling_timer.stop()
-            if not hasattr(self, "_statepolling_timer"):
-                self._statepolling_timer = qt.QTimer()
-                self._statepolling_timer.connect(
-                    self._statepolling_timer, qt.SIGNAL("timeout()"), self.state_polling
-                )
-            self.device.set_timeout_millis(50)
-            self._statepolling_timer.start(5000)
-            value = None
-            self.emit("update", (None,))
-        else:
-            if value != self.value:
-                self.update(value)
-
-    def state_polling(self):
-        """Called when polling has failed"""
-        try:
-            s = self.device.State()
-        except Exception:
-            pass
-            # logging.getLogger("HWR").exception("Could not read State attribute")
-        else:
-            if s == PyTango.DevState.OFF:
-                return
-
-            self._statepolling_timer.stop()
-            self.device.set_timeout_millis(self.timeout)
-            logging.getLogger("HWR").info(
-                "%s: restarting polling on attribute %s",
-                self.name(),
-                self.attribute_name,
-            )
-            self.polling_timer.start(self.polling)
-
-    def update(self, value=None):
-        if value is None:
-            value = self.get_value()
-
-        self.value = value
-        self.emit("update", value)
-
-    def get_value(self):
-        self.value = self.device.read_attribute(self.attribute_name).value
-
-        return self.value
-
-    def set_value(self, new_value):
-        # newval = PyTango.AttributeValue()
-        # newval.value = newValue
-        # self.device.write_attribute(self.attribute_name, newval)
-        attr = PyTango.AttributeProxy(self.device_name + "/" + self.attribute_name)
-        a = attr.read()
-        a.value = new_value
-        attr.write(a)
-
-    def is_connected(self):
-        return self.device is not None
+# encoding: utf-8
+#
+#  Project: MXCuBE
+#  https://github.com/mxcube
+#
+#  This file is part of MXCuBE software.
+#
+#  MXCuBE is free software: you can redistribute it and/or modify
+#  it under the terms of the GNU Lesser General Public License as published by
+#  the Free Software Foundation, either version 3 of the License, or
+#  (at your option) any later version.
+#
+#  MXCuBE is distributed in the hope that it will be useful,
+#  but WITHOUT ANY WARRANTY; without even the implied warranty of
+#  MERCHANTABILITY or FITNESS FOR A PARTICULAR PURPOSE.  See the
+#  GNU Lesser General Public License for more details.
+#
+#  You should have received a copy of the GNU Lesser General Public License
+#  along with MXCuBE. If not, see <http://www.gnu.org/licenses/>.
+
+import logging
+import Queue
+import weakref
+import qt
+import types
+
+from HardwareRepository.CommandContainer import (
+    CommandObject,
+    ChannelObject,
+    ConnectionError,
+)
+
+try:
+    import PyTango
+except ImportError:
+    logging.getLogger("HWR").warning("Tango support is not available.")
+
+
+__copyright__ = """ Copyright © 2010 - 2020 by MXCuBE Collaboration """
+__license__ = "LGPLv3+"
+
+
+class BoundMethodWeakref:
+    def __init__(self, bound_method):
+        self.func_ref = weakref.ref(bound_method.im_func)
+        self.obj_ref = weakref.ref(bound_method.im_self)
+
+    def __call__(self):
+        obj = self.obj_ref()
+        if obj is not None:
+            func = self.func_ref()
+            if func is not None:
+                return func.__get__(obj)
+
+    def __hash__(self):
+        return id(self)
+
+    def __cmp__(self, other):
+        if other.__class__ == self.__class__:
+            return cmp((self.func_ref, self.obj_ref), (other.func_ref, other.obj_ref))
+        else:
+            return cmp(self, other)
+
+
+class PoolCommand(CommandObject):
+    def __init__(self, name, macro_name, tango_name=None, username=None, **kwargs):
+        CommandObject.__init__(self, name, username, **kwargs)
+
+        self.command = "RunMacro"
+        self.device_name = tango_name
+        self.macro_name = macro_name
+
+        try:
+            self.device = PyTango.DeviceProxy(self.device_name)
+        except PyTango.DevFailed as traceback:
+            last_error = traceback[-1]
+            logging.getLogger("HWR").error(
+                "%s: %s", str(self.name()), last_error["desc"]
+            )
+            self.device = None
+        else:
+            try:
+                self.device.ping()
+            except PyTango.ConnectionFailed:
+                self.device = None
+                raise ConnectionError
+
+    def __call__(self, *args, **kwargs):
+        self.emit("commandBeginWaitReply", (str(self.name()),))
+
+        if self.device is not None:
+            try:
+                tango_cmd_object = getattr(self.device, self.command)
+                args = (self.macro_name,) + args
+                logging.getLogger("HWR").debug(
+                    "%s: %s, args=%s", str(self.name()), tango_cmd_object, args
+                )
+                ret = tango_cmd_object(
+                    args
+                )  # eval('self.device.%s(*%s)' % (self.command, args))
+            except PyTango.DevFailed as error_dict:
+                logging.getLogger("HWR").error(
+                    "%s: Tango, %s", str(self.name()), error_dict
+                )
+            except Exception:
+                logging.getLogger("HWR").exception(
+                    "%s: an error occured when calling Tango command %s",
+                    str(self.name()),
+                    self.command,
+                )
+            else:
+                self.emit("commandReplyArrived", (ret, str(self.name())))
+                return ret
+
+        self.emit("commandFailed", (-1, self.name()))
+
+    def abort(self):
+        self.device.abort()
+        self.emit("commandAborted", (str(self.name()),))
+
+    def is_connected(self):
+        return self.device is not None
+
+
+def process_tango_events():
+    while not PoolChannel._tangoEventsQueue.empty():
+        try:
+            event = PoolChannel._tangoEventsQueue.get_nowait()
+        except Queue.Empty:
+            break
+        else:
+            try:
+                receiver_cb_ref = PoolChannel._eventReceivers[id(event)]
+                receiver_cb = receiver_cb_ref()
+                if receiver_cb is not None:
+                    try:
+                        receiver_cb(event.attr_value.value)
+                    except AttributeError:
+                        pass
+            except KeyError:
+                pass
+
+
+class PoolChannel(ChannelObject):
+    _tangoEventsQueue = Queue.Queue()
+    _eventReceivers = {}
+    _tangoEventsProcessingTimer = qt.QTimer()
+
+    # start Tango events processing timer
+    qt.QObject.connect(
+        _tangoEventsProcessingTimer, qt.SIGNAL("timeout()"), process_tango_events
+    )
+    _tangoEventsProcessingTimer.start(20)
+
+    def __init__(
+        self,
+        name,
+        attribute_name,
+        tango_name=None,
+        username=None,
+        polling=None,
+        timeout=10000,
+        **kwargs
+    ):
+        ChannelObject.__init__(self, name, username, **kwargs)
+
+        self.attribute_name = attribute_name
+        self.device_name = tango_name
+        self.device = None
+        self.value = None
+        self.polling = polling
+        self.__connections = 0
+        self.__value = None
+        self.polling_timer = None
+        self.timeout = int(timeout)
+
+        logging.getLogger("HWR").debug(
+            "creating Tango attribute %s/%s, polling=%s, timeout=%d",
+            self.device_name,
+            self.attribute_name,
+            polling,
+            self.timeout,
+        )
+
+        try:
+            self.device = PyTango.DeviceProxy(self.device_name)
+        except PyTango.DevFailed as traceback:
+            last_error = traceback[-1]
+            logging.getLogger("HWR").error(
+                "%s: %s", str(self.name()), last_error["desc"]
+            )
+        else:
+            try:
+                self.device.ping()
+            except PyTango.ConnectionFailed:
+                self.device = None
+                raise ConnectionError
+            else:
+                self.device.set_timeout_millis(self.timeout)
+
+                if isinstance(polling, int):
+                    self.polling_timer = qt.QTimer()
+                    self.polling_timer.connect(
+                        self.polling_timer, qt.SIGNAL("timeout()"), self.poll
+                    )
+                    self.polling_timer.start(polling)
+                else:
+                    if polling == "events":
+                        # try to register event
+                        try:
+                            self.device.subscribe_event(
+                                self.attribute_name, PyTango.EventType.CHANGE, self, []
+                            )
+                        except PyTango.EventSystemFailed:
+                            pass
+
+    def push_event(self, event):
+        PoolChannel._eventReceivers[id(event)] = BoundMethodWeakref(self.update)
+        PoolChannel._tangoEventsQueue.put(event)
+
+    def poll(self):
+        try:
+            value = self.device.read_attribute(self.attribute_name).value
+        except Exception:
+            logging.getLogger("HWR").exception(
+                "%s: could not poll attribute %s", str(self.name()), self.attribute_name
+            )
+
+            self.polling_timer.stop()
+            if not hasattr(self, "_statepolling_timer"):
+                self._statepolling_timer = qt.QTimer()
+                self._statepolling_timer.connect(
+                    self._statepolling_timer, qt.SIGNAL("timeout()"), self.state_polling
+                )
+            self.device.set_timeout_millis(50)
+            self._statepolling_timer.start(5000)
+            value = None
+            self.emit("update", (None,))
+        else:
+            if value != self.value:
+                self.update(value)
+
+    def state_polling(self):
+        """Called when polling has failed"""
+        try:
+            s = self.device.State()
+        except Exception:
+            pass
+            # logging.getLogger("HWR").exception("Could not read State attribute")
+        else:
+            if s == PyTango.DevState.OFF:
+                return
+
+            self._statepolling_timer.stop()
+            self.device.set_timeout_millis(self.timeout)
+            logging.getLogger("HWR").info(
+                "%s: restarting polling on attribute %s",
+                self.name(),
+                self.attribute_name,
+            )
+            self.polling_timer.start(self.polling)
+
+    def update(self, value=None):
+        if value is None:
+            value = self.get_value()
+
+        self.value = value
+        self.emit("update", value)
+
+    def get_value(self):
+        self.value = self.device.read_attribute(self.attribute_name).value
+
+        return self.value
+
+    def set_value(self, new_value):
+        # newval = PyTango.AttributeValue()
+        # newval.value = newValue
+        # self.device.write_attribute(self.attribute_name, newval)
+        attr = PyTango.AttributeProxy(self.device_name + "/" + self.attribute_name)
+        a = attr.read()
+        a.value = new_value
+        attr.write(a)
+
+    def is_connected(self):
+        return self.device is not None