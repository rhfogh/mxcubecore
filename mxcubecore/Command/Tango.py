# encoding: utf-8
#
#  Project: MXCuBE
#  https://github.com/mxcube
#
#  This file is part of MXCuBE software.
#
#  MXCuBE is free software: you can redistribute it and/or modify
#  it under the terms of the GNU Lesser General Public License as published by
#  the Free Software Foundation, either version 3 of the License, or
#  (at your option) any later version.
#
#  MXCuBE is distributed in the hope that it will be useful,
#  but WITHOUT ANY WARRANTY; without even the implied warranty of
#  MERCHANTABILITY or FITNESS FOR A PARTICULAR PURPOSE.  See the
#  GNU Lesser General Public License for more details.
#
#  You should have received a copy of the GNU Lesser General Public License
#  along with MXCuBE. If not, see <http://www.gnu.org/licenses/>.

import logging
import gevent
from gevent.event import Event
from gevent.queue import Queue
from HardwareRepository.CommandContainer import (
    CommandObject,
    ChannelObject,
    ConnectionError,
)
from HardwareRepository import Poller
from HardwareRepository.dispatcher import saferef

gevent_version = list(map(int,gevent.__version__.split('.')))

try:
    import PyTango
    from PyTango.gevent import DeviceProxy
    from PyTango import DeviceProxy as RawDeviceProxy
except ImportError:
    logging.getLogger("HWR").warning("Tango support is not available.")


__copyright__ = """ Copyright © 2010 - 2020 by MXCuBE Collaboration """
__license__ = "LGPLv3+"

log = logging.getLogger("HWR")

class TangoCommand(CommandObject):
    def __init__(self, name, command, tangoname=None, username=None, **kwargs):
        CommandObject.__init__(self, name, username, **kwargs)

        self.command = command
        self.device_name = tangoname
        self.device = None

    def init_device(self):
        try:
            self.device = DeviceProxy(self.device_name)
        except PyTango.DevFailed as traceback:
            last_error = traceback[-1]
            logging.getLogger("HWR").error(
                "%s: %s", str(self.name()), last_error["desc"]
            )
            self.device = None
        else:
            try:
                self.device.ping()
            except PyTango.ConnectionFailed:
                self.device = None
                raise ConnectionError

    def __call__(self, *args, **kwargs):
        self.emit("commandBeginWaitReply", (str(self.name()),))
        if self.device is None:
            # TODO: emit commandFailed
            # beware of infinite recursion with Sample Changer
            # (because of procedure exception cleanup...)
            self.init_device()

        try:
            tango_cmd_object = getattr(self.device, self.command)
            ret = tango_cmd_object(
                *args
            )  # eval('self.device.%s(*%s)' % (self.command, args))
        except PyTango.DevFailed as error_dict:
            logging.getLogger("HWR").error(
                "%s: Tango, %s", str(self.name()), error_dict
            )
        except Exception:
            logging.getLogger("HWR").exception(
                "%s: an error occured when calling Tango command %s",
                str(self.name()),
                self.command,
            )
        else:
            self.emit("commandReplyArrived", (ret, str(self.name())))
            return ret
        self.emit("commandFailed", (-1, self.name()))

    def abort(self):
        pass

    def set_device_timeout(self, timeout):
        if self.device is None:
            self.init_device()
        self.device.set_timeout_millis(timeout)

    def is_connected(self):
        return self.device is not None


def process_tango_events():
    while not TangoChannel._tangoEventsQueue.empty():
        try:
            ev = TangoChannel._tangoEventsQueue.get_nowait()
        except Queue.Empty:
            break
        else:
            try:
                receiverCbRef = TangoChannel._eventReceivers[id(ev)]
                receiverCb = receiverCbRef()
                if receiverCb is not None:
                    try:
                        gevent.spawn(receiverCb, ev.event.attr_value.value)
                    except AttributeError:
                        pass
            except KeyError:
                pass


class E:
    def __init__(self, event):
        self.event = event


class TangoChannel(ChannelObject):
    _tangoEventsQueue = Queue()
    _eventReceivers = {}

    if gevent_version < [1,3,0]:
        _tangoEventsProcessingTimer = gevent.get_hub().loop.async()
    else:
        _tangoEventsProcessingTimer = gevent.get_hub().loop.async_()

    # start Tango events processing timer
    _tangoEventsProcessingTimer.start(process_tango_events)

    def __init__(
        self,
        name,
        attribute_name,
        tangoname=None,
        username=None,
        polling=None,
        timeout=10000,
        **kwargs
    ):
        ChannelObject.__init__(self, name, username, **kwargs)

        self.attribute_name = attribute_name
        self.device_name = tangoname
        self.device = None
        self.value = Poller.NotInitializedValue
        self.polling = polling
        self.polling_timer = None
        self.polling_events = False
        self.timeout = int(timeout)
        self.read_as_str = kwargs.get("read_as_str", False)
        self._device_initialized = Event()
        logging.getLogger("HWR").debug(
            "creating Tango attribute %s/%s, polling=%s, timeout=%d",
            self.device_name,
            self.attribute_name,
            polling,
            self.timeout,
        )
        self.init_device()
        self.continue_init(None)
        """
        self.init_poller = Poller.poll(self.init_device,
                                       polling_period = 3000,
                                       value_changed_callback = self.continue_init,
                                       error_callback = self.init_poll_failed,
                                       start_delay=100)
        """

    def init_poll_failed(self, e, poller_id):
        self._device_initialized.clear()
        logging.warning(
            "%s/%s (%s): could not complete init. (hint: device server is not running, or has to be restarted)",
            self.device_name,
            self.attribute_name,
            self.name(),
        )
        self.init_poller = self.init_poller.restart(3000)

    def continue_init(self, _):
        # self.init_poller.stop()

        if isinstance(self.polling, int):

            self.raw_device = RawDeviceProxy(self.device_name)
            
            Poller.poll(
                self.poll,
                polling_period=self.polling,
                value_changed_callback=self.update,
                error_callback=self.poll_failed,
            )
        else:
            if self.polling == "events":
                # try to register event
                try:
                    self.polling_events = True
                    # logging.getLogger("HWR").debug("subscribing to CHANGE event for %s", self.attribute_name)
                    self.device.subscribe_event(
                        self.attribute_name,
                        PyTango.EventType.CHANGE_EVENT,
                        self,
                        [],
                        True,
                    )
                    # except PyTango.EventSystemFailed:
                    #   pass
                except Exception:
                    logging.getLogger("HWR").exception("could not subscribe event")
        self._device_initialized.set()

    def init_device(self):
        try:
            self.device = DeviceProxy(self.device_name)
        except PyTango.DevFailed as traceback:
            self.imported = False
            last_error = traceback[-1]
            logging.getLogger("HWR").error(
                "%s: %s", str(self.name()), last_error["desc"]
            )
        else:
            self.imported = True
            try:
                self.device.ping()
            except PyTango.ConnectionFailed:
                self.device = None
                raise ConnectionError
            else:
                self.device.set_timeout_millis(self.timeout)

                # check that the attribute exists (to avoid Abort in PyTango grrr)
                if not self.attribute_name.lower() in [
                    attr.name.lower() for attr in self.device.attribute_list_query()
                ]:
                    logging.getLogger("HWR").error(
                        "no attribute %s in Tango device %s",
                        self.attribute_name,
                        self.device_name,
                    )
                    self.device = None

    def push_event(self, event):
        # logging.getLogger("HWR").debug("%s | attr_value=%s, event.errors=%s, quality=%s", self.name(), event.attr_value, event.errors,event.attr_value is None and "N/A" or event.attr_value.quality)
        if (
            event.attr_value is None
            or event.err
            or event.attr_value.quality != PyTango.AttrQuality.ATTR_VALID
        ):
            # logging.getLogger("HWR").debug("%s, receving BAD event... attr_value=%s, event.errors=%s, quality=%s", self.name(), event.attr_value, event.errors, event.attr_value is None and "N/A" or event.attr_value.quality)
            return
        else:
            pass
            # logging.getLogger("HWR").debug("%s, receiving good event", self.name())
        ev = E(event)
        TangoChannel._eventReceivers[id(ev)] = saferef.safe_ref(self.update)
        TangoChannel._tangoEventsQueue.put(ev)
        TangoChannel._tangoEventsProcessingTimer.send()

    def poll(self):

        if self.read_as_str:
            value = self.raw_device.read_attribute(
                self.attribute_name, PyTango.DeviceAttribute.ExtractAs.String
            ).value
            # value = self.device.read_attribute_as_str(self.attribute_name).value
        else:
<<<<<<< HEAD
            value = self.raw_device.read_attribute(self.attributeName).value
        self.emit("update", value)
=======
            value = self.raw_device.read_attribute(self.attribute_name).value

>>>>>>> 6bbb019e
        return value

    def poll_failed(self, e, poller_id):
        self.emit("update", None)
        """
        emit_update = True
        if self.value is None:
          emit_update = False
        else:
          self.value = None

        try:
            self.init_device()
        except:
            pass

        poller = Poller.get_poller(poller_id)
        if poller is not None:
            poller.restart(1000)

        try:
          raise e
        except:
          logging.exception("%s: Exception happened while polling %s", self.name(), self.attribute_name)

        if emit_update:
          # emit at the end => can raise exceptions in callbacks
          self.emit('update', None)
        """

    def get_info(self):
        self._device_initialized.wait(timeout=3)
        return self.device.get_attribute_config(self.attribute_name)

    def update(self, value=Poller.NotInitializedValue):

        if value == Poller.NotInitializedValue:
            value = self.get_value()
        if isinstance(value, tuple):
            value = list(value)

        self.value = value
        self.emit("update", value)

    def get_value(self, force=False):
        self._device_initialized.wait(timeout=3)

        
        if self.read_as_str:
            value = self.device.read_attribute(
                self.attribute_name, PyTango.DeviceAttribute.ExtractAs.String
            ).value
        else:
            value = self.device.read_attribute(self.attribute_name).value

        if value != self.value:
            self.update(value)

        return value

    def set_value(self, new_value):
        self.device.write_attribute(self.attribute_name, new_value)
        # attr = PyTango.AttributeProxy(self.device_name + "/" + self.attribute_name)
        # a = attr.read()
        # a.value = newValue
        # attr.write(a)

    def is_connected(self):
        return self.device is not None
<|MERGE_RESOLUTION|>--- conflicted
+++ resolved
@@ -20,7 +20,7 @@
 
 import logging
 import gevent
-from gevent.event import Event
+import gevent.event
 from gevent.queue import Queue
 from HardwareRepository.CommandContainer import (
     CommandObject,
@@ -166,7 +166,7 @@
         self.polling_events = False
         self.timeout = int(timeout)
         self.read_as_str = kwargs.get("read_as_str", False)
-        self._device_initialized = Event()
+        self._device_initialized = gevent.event.Event()
         logging.getLogger("HWR").debug(
             "creating Tango attribute %s/%s, polling=%s, timeout=%d",
             self.device_name,
@@ -281,13 +281,8 @@
             ).value
             # value = self.device.read_attribute_as_str(self.attribute_name).value
         else:
-<<<<<<< HEAD
-            value = self.raw_device.read_attribute(self.attributeName).value
-        self.emit("update", value)
-=======
             value = self.raw_device.read_attribute(self.attribute_name).value
 
->>>>>>> 6bbb019e
         return value
 
     def poll_failed(self, e, poller_id):
