# encoding: utf-8
#
#  Project: MXCuBE
#  https://github.com/mxcube
#
#  This file is part of MXCuBE software.
#
#  MXCuBE is free software: you can redistribute it and/or modify
#  it under the terms of the GNU Lesser General Public License as published by
#  the Free Software Foundation, either version 3 of the License, or
#  (at your option) any later version.
#
#  MXCuBE is distributed in the hope that it will be useful,
#  but WITHOUT ANY WARRANTY; without even the implied warranty of
#  MERCHANTABILITY or FITNESS FOR A PARTICULAR PURPOSE.  See the
#  GNU Lesser General Public License for more details.
#
#  You should have received a copy of the GNU Lesser General Public License
#  along with MXCuBE. If not, see <http://www.gnu.org/licenses/>.

import logging
import gevent
import gevent.event
from gevent.queue import Queue
from HardwareRepository.CommandContainer import (
    CommandObject,
    ChannelObject,
    ConnectionError,
)
from HardwareRepository import Poller
from HardwareRepository.dispatcher import saferef

gevent_version = list(map(int,gevent.__version__.split('.')))

try:
    import PyTango
    from PyTango.gevent import DeviceProxy
    from PyTango import DeviceProxy as RawDeviceProxy
except ImportError:
    logging.getLogger("HWR").warning("Tango support is not available.")


<<<<<<< HEAD
__copyright__ = """ Copyright © 2010 - 2020 by MXCuBE Collaboration """
__license__ = "LGPLv3+"

=======
log = logging.getLogger("HWR")
>>>>>>> a3b29000

class TangoCommand(CommandObject):
    def __init__(self, name, command, tangoname=None, username=None, **kwargs):
        CommandObject.__init__(self, name, username, **kwargs)

        self.command = command
        self.device_name = tangoname
        self.device = None

    def init_device(self):
        try:
            self.device = DeviceProxy(self.device_name)
        except PyTango.DevFailed as traceback:
            last_error = traceback[-1]
            logging.getLogger("HWR").error(
                "%s: %s", str(self.name()), last_error["desc"]
            )
            self.device = None
        else:
            try:
                self.device.ping()
            except PyTango.ConnectionFailed:
                self.device = None
                raise ConnectionError

    def __call__(self, *args, **kwargs):
        self.emit("commandBeginWaitReply", (str(self.name()),))
        if self.device is None:
            # TODO: emit commandFailed
            # beware of infinite recursion with Sample Changer
            # (because of procedure exception cleanup...)
            self.init_device()

        try:
            tango_cmd_object = getattr(self.device, self.command)
            ret = tango_cmd_object(
                *args
            )  # eval('self.device.%s(*%s)' % (self.command, args))
        except PyTango.DevFailed as error_dict:
            logging.getLogger("HWR").error(
                "%s: Tango, %s", str(self.name()), error_dict
            )
        except BaseException:
            logging.getLogger("HWR").exception(
                "%s: an error occured when calling Tango command %s",
                str(self.name()),
                self.command,
            )
        else:
            self.emit("commandReplyArrived", (ret, str(self.name())))
            return ret
        self.emit("commandFailed", (-1, self.name()))

    def abort(self):
        pass

    def set_device_timeout(self, timeout):
        if self.device is None:
            self.init_device()
        self.device.set_timeout_millis(timeout)

    def is_connected(self):
        return self.device is not None


def process_tango_events():
    while not TangoChannel._tangoEventsQueue.empty():
        try:
            ev = TangoChannel._tangoEventsQueue.get_nowait()
        except Queue.Empty:
            break
        else:
            try:
                receiverCbRef = TangoChannel._eventReceivers[id(ev)]
                receiverCb = receiverCbRef()
                if receiverCb is not None:
                    try:
                        gevent.spawn(receiverCb, ev.event.attr_value.value)
                    except AttributeError:
                        pass
            except KeyError:
                pass


class E:
    def __init__(self, event):
        self.event = event


class TangoChannel(ChannelObject):
    _tangoEventsQueue = Queue()
    _eventReceivers = {}

    if gevent_version < [1,3,0]:
        _tangoEventsProcessingTimer = gevent.get_hub().loop.async()
    else:
        _tangoEventsProcessingTimer = gevent.get_hub().loop.async_()

    # start Tango events processing timer
    _tangoEventsProcessingTimer.start(process_tango_events)

    def __init__(
        self,
        name,
        attribute_name,
        tangoname=None,
        username=None,
        polling=None,
        timeout=10000,
        **kwargs
    ):
        ChannelObject.__init__(self, name, username, **kwargs)

        self.attribute_name = attribute_name
        self.device_name = tangoname
        self.device = None
        self.value = Poller.NotInitializedValue
        self.polling = polling
        self.polling_timer = None
        self.polling_events = False
        self.timeout = int(timeout)
        self.read_as_str = kwargs.get("read_as_str", False)
        self._device_initialized = gevent.event.Event()
        logging.getLogger("HWR").debug(
            "creating Tango attribute %s/%s, polling=%s, timeout=%d",
            self.device_name,
            self.attribute_name,
            polling,
            self.timeout,
        )
        self.init_device()
        self.continue_init(None)
        """
        self.init_poller = Poller.poll(self.init_device,
                                       polling_period = 3000,
                                       value_changed_callback = self.continue_init,
                                       error_callback = self.init_poll_failed,
                                       start_delay=100)
        """

    def init_poll_failed(self, e, poller_id):
        self._device_initialized.clear()
        logging.warning(
            "%s/%s (%s): could not complete init. (hint: device server is not running, or has to be restarted)",
            self.device_name,
            self.attribute_name,
            self.name(),
        )
        self.init_poller = self.init_poller.restart(3000)

    def continue_init(self, _):
        # self.init_poller.stop()

        if isinstance(self.polling, int):
<<<<<<< HEAD
            self.raw_device = RawDeviceProxy(self.device_name)
=======
            self.raw_device = RawDeviceProxy(self.deviceName)

>>>>>>> a3b29000
            Poller.poll(
                self.poll,
                polling_period=self.polling,
                value_changed_callback=self.update,
                error_callback=self.poll_failed,
            )
        else:
            if self.polling == "events":
                # try to register event
                try:
                    self.polling_events = True
                    # logging.getLogger("HWR").debug("subscribing to CHANGE event for %s", self.attribute_name)
                    self.device.subscribe_event(
                        self.attribute_name,
                        PyTango.EventType.CHANGE_EVENT,
                        self,
                        [],
                        True,
                    )
                    # except PyTango.EventSystemFailed:
                    #   pass
                except BaseException:
                    logging.getLogger("HWR").exception("could not subscribe event")
        self._device_initialized.set()

    def init_device(self):
        try:
            self.device = DeviceProxy(self.device_name)
        except PyTango.DevFailed as traceback:
            self.imported = False
            last_error = traceback[-1]
            logging.getLogger("HWR").error(
                "%s: %s", str(self.name()), last_error["desc"]
            )
        else:
            self.imported = True
            try:
                self.device.ping()
            except PyTango.ConnectionFailed:
                self.device = None
                raise ConnectionError
            else:
                self.device.set_timeout_millis(self.timeout)

                # check that the attribute exists (to avoid Abort in PyTango grrr)
                if not self.attribute_name.lower() in [
                    attr.name.lower() for attr in self.device.attribute_list_query()
                ]:
                    logging.getLogger("HWR").error(
                        "no attribute %s in Tango device %s",
                        self.attribute_name,
                        self.device_name,
                    )
                    self.device = None

    def push_event(self, event):
        # logging.getLogger("HWR").debug("%s | attr_value=%s, event.errors=%s, quality=%s", self.name(), event.attr_value, event.errors,event.attr_value is None and "N/A" or event.attr_value.quality)
        if (
            event.attr_value is None
            or event.err
            or event.attr_value.quality != PyTango.AttrQuality.ATTR_VALID
        ):
            # logging.getLogger("HWR").debug("%s, receving BAD event... attr_value=%s, event.errors=%s, quality=%s", self.name(), event.attr_value, event.errors, event.attr_value is None and "N/A" or event.attr_value.quality)
            return
        else:
            pass
            # logging.getLogger("HWR").debug("%s, receiving good event", self.name())
        ev = E(event)
        TangoChannel._eventReceivers[id(ev)] = saferef.safe_ref(self.update)
        TangoChannel._tangoEventsQueue.put(ev)
        TangoChannel._tangoEventsProcessingTimer.send()

    def poll(self):

        if self.read_as_str:
            value = self.raw_device.read_attribute(
                self.attribute_name, PyTango.DeviceAttribute.ExtractAs.String
            ).value
            # value = self.device.read_attribute_as_str(self.attribute_name).value
        else:
            value = self.raw_device.read_attribute(self.attribute_name).value

        return value

    def poll_failed(self, e, poller_id):
        self.emit("update", None)
        """
        emit_update = True
        if self.value is None:
          emit_update = False
        else:
          self.value = None

        try:
            self.init_device()
        except:
            pass

        poller = Poller.get_poller(poller_id)
        if poller is not None:
            poller.restart(1000)

        try:
          raise e
        except:
          logging.exception("%s: Exception happened while polling %s", self.name(), self.attribute_name)

        if emit_update:
          # emit at the end => can raise exceptions in callbacks
          self.emit('update', None)
        """

    def get_info(self):
        self._device_initialized.wait(timeout=3)
        return self.device.get_attribute_config(self.attribute_name)

    def update(self, value=Poller.NotInitializedValue):

        if value == Poller.NotInitializedValue:
<<<<<<< HEAD
            value = self.get_value()
        if isinstance(value, types.TupleType):
=======
            value = self.getValue()
        if isinstance(value, tuple):
>>>>>>> a3b29000
            value = list(value)

        self.value = value
        self.emit("update", value)

    def get_value(self, force=False):
        self._device_initialized.wait(timeout=3)

        
        if self.read_as_str:
            value = self.device.read_attribute(
                self.attribute_name, PyTango.DeviceAttribute.ExtractAs.String
            ).value
        else:
            value = self.device.read_attribute(self.attribute_name).value

        if value != self.value:
            self.update(value)

        return value

    def set_value(self, new_value):
        self.device.write_attribute(self.attribute_name, new_value)
        # attr = PyTango.AttributeProxy(self.device_name + "/" + self.attribute_name)
        # a = attr.read()
        # a.value = newValue
        # attr.write(a)

<<<<<<< HEAD
    def is_connected(self):
        return self.device is not None
=======
    def isConnected(self):
        return self.device is not None
>>>>>>> a3b29000
<|MERGE_RESOLUTION|>--- conflicted
+++ resolved
@@ -40,13 +40,10 @@
     logging.getLogger("HWR").warning("Tango support is not available.")
 
 
-<<<<<<< HEAD
 __copyright__ = """ Copyright © 2010 - 2020 by MXCuBE Collaboration """
 __license__ = "LGPLv3+"
 
-=======
 log = logging.getLogger("HWR")
->>>>>>> a3b29000
 
 class TangoCommand(CommandObject):
     def __init__(self, name, command, tangoname=None, username=None, **kwargs):
@@ -201,12 +198,9 @@
         # self.init_poller.stop()
 
         if isinstance(self.polling, int):
-<<<<<<< HEAD
+
             self.raw_device = RawDeviceProxy(self.device_name)
-=======
-            self.raw_device = RawDeviceProxy(self.deviceName)
-
->>>>>>> a3b29000
+            
             Poller.poll(
                 self.poll,
                 polling_period=self.polling,
@@ -326,13 +320,8 @@
     def update(self, value=Poller.NotInitializedValue):
 
         if value == Poller.NotInitializedValue:
-<<<<<<< HEAD
             value = self.get_value()
-        if isinstance(value, types.TupleType):
-=======
-            value = self.getValue()
         if isinstance(value, tuple):
->>>>>>> a3b29000
             value = list(value)
 
         self.value = value
@@ -361,10 +350,5 @@
         # a.value = newValue
         # attr.write(a)
 
-<<<<<<< HEAD
     def is_connected(self):
         return self.device is not None
-=======
-    def isConnected(self):
-        return self.device is not None
->>>>>>> a3b29000
