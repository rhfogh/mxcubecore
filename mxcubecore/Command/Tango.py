# encoding: utf-8
#
#  Project: MXCuBE
#  https://github.com/mxcube
#
#  This file is part of MXCuBE software.
#
#  MXCuBE is free software: you can redistribute it and/or modify
#  it under the terms of the GNU Lesser General Public License as published by
#  the Free Software Foundation, either version 3 of the License, or
#  (at your option) any later version.
#
#  MXCuBE is distributed in the hope that it will be useful,
#  but WITHOUT ANY WARRANTY; without even the implied warranty of
#  MERCHANTABILITY or FITNESS FOR A PARTICULAR PURPOSE.  See the
#  GNU Lesser General Public License for more details.
#
#  You should have received a copy of the GNU Lesser General Public License
#  along with MXCuBE. If not, see <http://www.gnu.org/licenses/>.

import logging
import gevent
import gevent.event

try:
    import Queue as queue
except ImportError:
    import queue


from mxcubecore.CommandContainer import (
    CommandObject,
    ChannelObject,
    ConnectionError,
)
from mxcubecore import Poller
from mxcubecore.dispatcher import saferef
import numpy

gevent_version = list(map(int, gevent.__version__.split(".")))

try:
    import PyTango
    from PyTango.gevent import DeviceProxy
except ImportError:
    logging.getLogger("HWR").warning("Tango support is not available.")


__copyright__ = """ Copyright © 2010 - 2020 by MXCuBE Collaboration """
__license__ = "LGPLv3+"

log = logging.getLogger("HWR")


class TangoCommand(CommandObject):
    def __init__(self, name, command, tangoname=None, username=None, **kwargs):
        CommandObject.__init__(self, name, username, **kwargs)

        self.command = command
        self.device_name = tangoname
        self.device = None

    def init_device(self):
        try:
            self.device = DeviceProxy(self.device_name)
        except PyTango.DevFailed as traceback:
            last_error = traceback[-1]
            logging.getLogger("HWR").error(
                "%s: %s", str(self.name()), last_error["desc"]
            )
            self.device = None
        else:
            try:
                self.device.ping()
            except PyTango.ConnectionFailed:
                self.device = None
                raise ConnectionError

    def __call__(self, *args, **kwargs):
        self.emit("commandBeginWaitReply", (str(self.name()),))
        if self.device is None:
            # TODO: emit commandFailed
            # beware of infinite recursion with Sample Changer
            # (because of procedure exception cleanup...)
            self.init_device()

        try:
            tango_cmd_object = getattr(self.device, self.command)
            ret = tango_cmd_object(
                *args
            )  # eval('self.device.%s(*%s)' % (self.command, args))
        except PyTango.DevFailed as error_dict:
            logging.getLogger("HWR").error(
                "%s: Tango, %s", str(self.name()), error_dict
            )
        except Exception:
            logging.getLogger("HWR").exception(
                "%s: an error occured when calling Tango command %s",
                str(self.name()),
                self.command,
            )
        else:
            self.emit("commandReplyArrived", (ret, str(self.name())))
            return ret
        self.emit("commandFailed", (-1, self.name()))

    def abort(self):
        pass

    def set_device_timeout(self, timeout):
        if self.device is None:
            self.init_device()
        self.device.set_timeout_millis(timeout)

    def is_connected(self):
        return self.device is not None


def process_tango_events():
    while not TangoChannel._tangoEventsQueue.empty():
        try:
            ev = TangoChannel._tangoEventsQueue.get_nowait()
        except queue.Empty:
            break
        else:
            try:
                receiverCbRef = TangoChannel._eventReceivers[id(ev)]
                receiverCb = receiverCbRef()
                if receiverCb is not None:
                    try:
                        gevent.spawn(receiverCb, ev.event.attr_value.value)
                    except AttributeError:
                        pass
            except KeyError:
                pass


class E:
    def __init__(self, event):
        self.event = event


class TangoChannel(ChannelObject):
    _tangoEventsQueue = queue.Queue()
    _eventReceivers = {}

<<<<<<< HEAD
    _tangoEventsProcessingTimer = gevent.get_hub().loop.async()
=======
    _tangoEventsProcessingTimer = gevent.get_hub().loop.async_()
>>>>>>> 3e2c9dd4

    # start Tango events processing timer
    _tangoEventsProcessingTimer.start(process_tango_events)

    def __init__(
        self,
        name,
        attribute_name,
        tangoname=None,
        username=None,
        polling=None,
        timeout=10000,
        **kwargs
    ):
        ChannelObject.__init__(self, name, username, **kwargs)

        self.attribute_name = attribute_name
        self.device_name = tangoname
        self.device = None
        self.value = Poller.NotInitializedValue
        self.polling = polling
        self.polling_timer = None
        self.polling_events = False
        self.timeout = int(timeout)
        self.read_as_str = kwargs.get("read_as_str", False)
        self._device_initialized = gevent.event.Event()
        #logging.getLogger("HWR").debug(
        #    "creating Tango attribute %s/%s, polling=%s, timeout=%d",
        #    self.device_name,
        #    self.attribute_name,
        #    polling,
        #    self.timeout,
        #)
        self.init_device()
        self.continue_init(None)
        """
        self.init_poller = Poller.poll(self.init_device,
                                       polling_period = 3000,
                                       value_changed_callback = self.continue_init,
                                       error_callback = self.init_poll_failed,
                                       start_delay=100)
        """

    def init_poll_failed(self, e, poller_id):
        self._device_initialized.clear()
        logging.warning(
            "%s/%s (%s): could not complete init. (hint: device server is not running, or has to be restarted)",
            self.device_name,
            self.attribute_name,
            self.name(),
        )
        self.init_poller = self.init_poller.restart(3000)

    def continue_init(self, _):
        # self.init_poller.stop()

        if isinstance(self.polling, int):
            self.raw_device = DeviceProxy(self.device_name)

            Poller.poll(
                self.poll,
                polling_period=self.polling,
                value_changed_callback=self.update,
                error_callback=self.poll_failed,
            )
        else:
            if self.polling == "events":
                # try to register event
                try:
                    self.polling_events = True
                    # logging.getLogger("HWR").debug("subscribing to CHANGE event for %s", self.attribute_name)
                    self.device.subscribe_event(
                        self.attribute_name,
                        PyTango.EventType.CHANGE_EVENT,
                        self,
                        [],
                        True,
                    )
                    # except PyTango.EventSystemFailed:
                    #   pass
                except Exception:
                    logging.getLogger("HWR").exception("could not subscribe event")
        self._device_initialized.set()

    def init_device(self):
        try:
            self.device = DeviceProxy(self.device_name)
        except PyTango.DevFailed as traceback:
            self.imported = False
            last_error = traceback[-1]
            logging.getLogger("HWR").error(
                "%s: %s", str(self.name()), last_error["desc"]
            )
        else:
            self.imported = True
            try:
                self.device.ping()
            except PyTango.ConnectionFailed:
                self.device = None
                raise ConnectionError
            else:
                self.device.set_timeout_millis(self.timeout)

                # check that the attribute exists (to avoid Abort in PyTango grrr)
                if not self.attribute_name.lower() in [
                    attr.name.lower() for attr in self.device.attribute_list_query()
                ]:
                    logging.getLogger("HWR").error(
                        "no attribute %s in Tango device %s",
                        self.attribute_name,
                        self.device_name,
                    )
                    self.device = None

    def push_event(self, event):
        # logging.getLogger("HWR").debug("%s | attr_value=%s, event.errors=%s, quality=%s", self.name(), event.attr_value, event.errors,event.attr_value is None and "N/A" or event.attr_value.quality)
        if (
            event.attr_value is None
            or event.err
            or event.attr_value.quality != PyTango.AttrQuality.ATTR_VALID
        ):
            # logging.getLogger("HWR").debug("%s, receving BAD event... attr_value=%s, event.errors=%s, quality=%s", self.name(), event.attr_value, event.errors, event.attr_value is None and "N/A" or event.attr_value.quality)
            return
        else:
            pass
            # logging.getLogger("HWR").debug("%s, receiving good event", self.name())
        ev = E(event)
        TangoChannel._eventReceivers[id(ev)] = saferef.safe_ref(self.update)
        TangoChannel._tangoEventsQueue.put(ev)
        TangoChannel._tangoEventsProcessingTimer.send()

    def poll(self):

        if self.read_as_str:
            value = self.raw_device.read_attribute(
                self.attribute_name, PyTango.DeviceAttribute.ExtractAs.String
            ).value
        else:
            value = self.raw_device.read_attribute(self.attribute_name).value

        return value

    def poll_failed(self, e, poller_id):
        self.emit("update", None)
        """
        emit_update = True
        if self.value is None:
          emit_update = False
        else:
          self.value = None

        try:
            self.init_device()
        except:
            pass

        poller = Poller.get_poller(poller_id)
        if poller is not None:
            poller.restart(1000)

        try:
          raise e
        except:
          logging.exception("%s: Exception happened while polling %s", self.name(), self.attribute_name)

        if emit_update:
          # emit at the end => can raise exceptions in callbacks
          self.emit('update', None)
        """

    def get_info(self):
        self._device_initialized.wait(timeout=3)
        return self.device.get_attribute_config(self.attribute_name)

    def update(self, value=Poller.NotInitializedValue):

        # start with checking if we have a numpy array, as comparing
        # numpy.ndarray to Poller.NotInitializedValue raises a ValueError exception
        if isinstance(value, numpy.ndarray):
            value = value.tolist()
        elif value == Poller.NotInitializedValue:
            value = self.get_value()
        elif isinstance(value, tuple):
            value = list(value)

        self.value = value
        self.emit("update", value)

    def get_value(self):
        if self.read_as_str:
            value = self.device.read_attribute(
                self.attribute_name, PyTango.DeviceAttribute.ExtractAs.String
            ).value
        else:
            value = self.device.read_attribute(self.attribute_name).value

        if isinstance(value, numpy.ndarray):
            if not numpy.array_equal(value, self.value):
                self.update(value)
        elif value != self.value:
            self.update(value)

        return value

    def set_value(self, new_value):
        self.device.write_attribute(self.attribute_name, new_value)

    def is_connected(self):
        return self.device is not None<|MERGE_RESOLUTION|>--- conflicted
+++ resolved
@@ -144,11 +144,7 @@
     _tangoEventsQueue = queue.Queue()
     _eventReceivers = {}
 
-<<<<<<< HEAD
     _tangoEventsProcessingTimer = gevent.get_hub().loop.async()
-=======
-    _tangoEventsProcessingTimer = gevent.get_hub().loop.async_()
->>>>>>> 3e2c9dd4
 
     # start Tango events processing timer
     _tangoEventsProcessingTimer.start(process_tango_events)
