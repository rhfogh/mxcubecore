"""
[Name] MachineInfoMockup

[Description]
MachineInfo hardware objects are used to obtain information from the accelerator
control system.

This is a mockup hardware object, it simulates the behaviour of an accelerator
information by :

    - produces a current value that varies with time
    - simulates a control room message that changes with some condition
      ()
    - simulates

[Emited signals]
machInfoChanged
   pars:  values (dict)

   mandatory fields:
     values['current']  type: str; desc: synchrotron radiation current in milli-amps
     values['message']  type: str; desc: message from control room
     values['attention'] type: boolean; desc: False (if no special attention is required)
                                            True (if attention should be raised to the user)

   optional fields:
      any number of optional fields can be sent over with this signal by adding them in the
      values dictionary

      for example:
         values['lifetime']
         values['topup_remaining']
"""

import gevent
import time

from mxcubecore import HardwareRepository as HWR
from mxcubecore.HardwareObjects.abstract.AbstractMachineInfo import (
    AbstractMachineInfo,
)


class MachineInfoMockup(AbstractMachineInfo):
    default_current = 200  # milliamps
    default_message = "Beam Delivered"
    default_lifetime = 45  # hours Lifetime
    default_topup_remaining = 70  # seconds

    def __init__(self, *args):
        AbstractMachineInfo.__init__(self, *args)

    def init(self):
        """Initialise some parameters and update routine."""
        self._current = self.default_current
        self._message = self.default_message
        self._lifetime = self.default_lifetime
        self._topup_remaining = self.default_topup_remaining
        self._run()

    def _run(self):
        """Spawn update routine."""
        gevent.spawn(self._update_me)

    def _update_me(self):
        self.t0 = time.time()

        while True:
            gevent.sleep(5)
            elapsed = time.time() - self.t0
            self._topup_remaining = abs((self.default_topup_remaining - elapsed) % 300)
            if self._topup_remaining < 60:
                self._message = "ATTENTION: topup in %3d secs" % int(
                    self._topup_remaining
                )
                self.attention = True
            else:
                self._message = self.default_message
                self.attention = False
<<<<<<< HEAD
            self._current = "%3.2f" % (
=======

            self._current = (
>>>>>>> f9b58b2c
                self.default_current - (3 - self._topup_remaining / 100.0) * 5
            )

            values = dict()
            values["current"] = self._current
            values["message"] = self._message
            values["lifetime"] = self._lifetime
            values["topup_remaining"] = self._topup_remaining
            values["attention"] = self.attention
            self._mach_info_dict = values

            self.emit("machInfoChanged", values)

    def get_current(self) -> float:
        """Override method."""
        return self._current

    def get_lifetime(self) -> float:
        """Override method."""
        return self._lifetime

    def get_topup_remaining(self) -> float:
        """Override method."""
        return self._topup_remaining

    def get_message(self) -> str:
        """Override method."""
        return self._message


def test():
    import sys

    hwr = HWR.get_hardware_repository()
    hwr.connect()

    conn = hwr.get_hardware_object(sys.argv[1])

    print(("Machine current: ", conn.get_current()))
    print(("Life time: ", conn.get_lifetime()))
    print(("TopUp remaining: ", conn.get_topup_remaining()))
    print(("Message: ", conn.get_message()))
    print(("Values: ", conn.get_mach_info_dict()))

    while True:
        gevent.wait(timeout=0.1)


if __name__ == "__main__":
    test()<|MERGE_RESOLUTION|>--- conflicted
+++ resolved
@@ -77,12 +77,8 @@
             else:
                 self._message = self.default_message
                 self.attention = False
-<<<<<<< HEAD
+
             self._current = "%3.2f" % (
-=======
-
-            self._current = (
->>>>>>> f9b58b2c
                 self.default_current - (3 - self._topup_remaining / 100.0) * 5
             )
 
