#  Project: MXCuBE
#  https://github.com/mxcube.
#
#  This file is part of MXCuBE software.
#
#  MXCuBE is free software: you can redistribute it and/or modify
#  it under the terms of the GNU General Public License as published by
#  the Free Software Foundation, either version 3 of the License, or
#  (at your option) any later version.
#
#  MXCuBE is distributed in the hope that it will be useful,
#  but WITHOUT ANY WARRANTY; without even the implied warranty of
#  MERCHANTABILITY or FITNESS FOR A PARTICULAR PURPOSE.  See the
#  GNU General Public License for more details.
#
#  You should have received a copy of the GNU General Public License
#  along with MXCuBE.  If not, see <http://www.gnu.org/licenses/>.

from __future__ import division, absolute_import
from __future__ import print_function, unicode_literals

import os
import time
from HardwareRepository.TaskUtils import task
from HardwareRepository.HardwareObjects.abstract import AbstractCollect
from HardwareRepository import HardwareRepository as HWR


__credits__ = ["MXCuBE collaboration"]


class CollectMockup(AbstractCollect.AbstractCollect):
    """
    """

    def __init__(self, name):
        """

        :param name: name of the object
        :type name: string
        """

        AbstractCollect.AbstractCollect.__init__(self, name)

        self.aborted_by_user = False

    def init(self):
        """Main init method
        """

        AbstractCollect.AbstractCollect.init(self)

        self.emit("collectConnected", (True,))
        self.emit("collectReady", (True,))

    def data_collection_hook(self):
        """Main collection hook
        """
        self.emit("collectStarted", (None, 1))
        self.emit("fsmConditionChanged", "data_collection_started", True)
        self.store_image_in_lims_by_frame_num(1)
        number_of_images = self.current_dc_parameters["oscillation_sequence"][0][
            "number_of_images"
        ]

        print("in queue flag: ", self.current_dc_parameters["in_queue"])
        for image in range(
            self.current_dc_parameters["oscillation_sequence"][0]["number_of_images"]
        ):
            if self.aborted_by_user:
                self.ready_event.set()
                self.aborted_by_user = False
                return

            # Uncomment to test collection failed
            # if image == 5:
            #    self.emit("collectOscillationFailed", (self.owner, False,
            #       "Failed on 5", self.current_dc_parameters.get("collection_id")))
            #    self.ready_event.set()
            #    return

            time.sleep(
                self.current_dc_parameters["oscillation_sequence"][0]["exposure_time"]
            )
            self.emit("collectImageTaken", image)
            self.emit("progressStep", (int(float(image) / number_of_images * 100)))
        self.emit_collection_finished()

    def emit_collection_finished(self):
        """Collection finished beahviour
        """
        if self.current_dc_parameters["experiment_type"] != "Collect - Multiwedge":
            self.update_data_collection_in_lims()

            last_frame = self.current_dc_parameters["oscillation_sequence"][0][
                "number_of_images"
            ]
            if last_frame > 1:
                self.store_image_in_lims_by_frame_num(last_frame)
            if (
                self.current_dc_parameters["experiment_type"] in ("OSC", "Helical")
                and self.current_dc_parameters["oscillation_sequence"][0]["overlap"]
                == 0
                and last_frame > 19
            ):
                self.trigger_auto_processing("after", self.current_dc_parameters, 0)

        success_msg = "Data collection successful"
        self.current_dc_parameters["status"] = success_msg
        self.emit(
            "collectOscillationFinished",
            (
                None,
                True,
                success_msg,
                self.current_dc_parameters.get("collection_id"),
                None,
                self.current_dc_parameters,
            ),
        )
        self.emit("collectEnded", None, success_msg)
        self.emit("collectReady", (True,))
        self.emit("progressStop", ())
        self.emit("fsmConditionChanged", "data_collection_successful", True)
        self.emit("fsmConditionChanged", "data_collection_started", False)
        self._collecting = False
        self.ready_event.set()

    def store_image_in_lims_by_frame_num(self, frame, motor_position_id=None):
        """
        Descript. :
        """
        self.trigger_auto_processing("image", self.current_dc_parameters, frame)
        image_id = self.store_image_in_lims(frame)
        return image_id

    def trigger_auto_processing(self, process_event, params_dict, frame_number):
        """
        Descript. :
        """
        if HWR.beamline.offline_processing is not None:
            HWR.beamline.offline_processing.execute_autoprocessing(
                process_event,
                self.current_dc_parameters,
                frame_number,
                self.run_processing_after,
            )

    def stopCollect(self, owner="MXCuBE"):
        """
        Descript. :
        """
        self.aborted_by_user = True
        self.cmd_collect_abort()
        self.emit_collection_failed("Aborted by user")

    @task
    def _take_crystal_snapshot(self, filename):
        HWR.beamline.sample_view.save_scene_snapshot(filename)

    @task
    def _take_crystal_animation(self, animation_filename, duration_sec=1):
        """Rotates sample by 360 and composes a gif file
           Animation is saved as the fourth snapshot
        """
<<<<<<< HEAD
        HWR.beamline.sample_view.save_scene_animation(
            animation_filename, duration_sec
        )
=======
        HWR.beamline.microscope.save_scene_animation(animation_filename, duration_sec)
>>>>>>> b183cb6c

    # @task
    # def move_motors(self, motor_position_dict):
    #     """
    #     Descript. :
    #     """
    #     return

    @task
    def move_motors(self, motor_position_dict):
        # TODO We copy, as dictionary is reset in move_motors. CLEAR UP!!
        # TODO clear up this confusion between move_motors and moveMotors
        HWR.beamline.diffractometer.move_motors(motor_position_dict.copy())

    def prepare_input_files(self):
        """
        Descript. :
        """
        i = 1
        while True:
            xds_input_file_dirname = "xds_%s_%s_%d" % (
                self.current_dc_parameters["fileinfo"]["prefix"],
                self.current_dc_parameters["fileinfo"]["run_number"],
                i,
            )
            xds_directory = os.path.join(
                self.current_dc_parameters["fileinfo"]["process_directory"],
                xds_input_file_dirname,
            )
            if not os.path.exists(xds_directory):
                break
            i += 1

        mosflm_input_file_dirname = "mosflm_%s_run%s_%d" % (
            self.current_dc_parameters["fileinfo"]["prefix"],
            self.current_dc_parameters["fileinfo"]["run_number"],
            i,
        )
        mosflm_directory = os.path.join(
            self.current_dc_parameters["fileinfo"]["process_directory"],
            mosflm_input_file_dirname,
        )

        return xds_directory, mosflm_directory, ""

    # rhfogh Added to improve interaction with UI and persistence of values
    def set_wavelength(self, wavelength):
        HWR.beamline.energy.move_wavelength(wavelength)

    def set_energy(self, energy):
        HWR.beamline.energy.move_energy(energy)

    def set_resolution(self, new_resolution):
        HWR.beamline.resolution.set_value(new_resolution)

    def set_transmission(self, transmission):
        HWR.beamline.transmission.set_value(transmission)

    def move_detector(self, detector_distance):
        HWR.beamline.detector.set_distance(detector_distance)<|MERGE_RESOLUTION|>--- conflicted
+++ resolved
@@ -163,13 +163,9 @@
         """Rotates sample by 360 and composes a gif file
            Animation is saved as the fourth snapshot
         """
-<<<<<<< HEAD
         HWR.beamline.sample_view.save_scene_animation(
             animation_filename, duration_sec
         )
-=======
-        HWR.beamline.microscope.save_scene_animation(animation_filename, duration_sec)
->>>>>>> b183cb6c
 
     # @task
     # def move_motors(self, motor_position_dict):
