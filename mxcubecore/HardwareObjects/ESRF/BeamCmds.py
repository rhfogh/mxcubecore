#  Project: MXCuBE
#  https://github.com/mxcube.
#
#  This file is part of MXCuBE software.
#
#  MXCuBE is free software: you can redistribute it and/or modify
#  it under the terms of the GNU Lesser General Public License as published by
#  the Free Software Foundation, either version 3 of the License, or
#  (at your option) any later version.
#
#  MXCuBE is distributed in the hope that it will be useful,
#  but WITHOUT ANY WARRANTY; without even the implied warranty of
#  MERCHANTABILITY or FITNESS FOR A PARTICULAR PURPOSE.  See the
#  GNU Lesser General Public License for more details.
#
#  You should have received a copy of the GNU General Lesser Public License
#  along with MXCuBE.  If not, see <http://www.gnu.org/licenses/>.
""" Execute commands and toggle two state actions
Example xml file:
<object class = "ESRF.BeamCmds">
  <object role="controller" href="/bliss"/>
  <object role="hutchtrigger"  href="/hutchtrigger"/>
  <object role="scintilator" href="/udiff_scint"/>
  <object role="detector_cover" href="/detcover"/>
  <object role="aperture" href="/udiff_apertureinout"/>
  <object role="cryostream" href="/udiff_cryo"/>
  <controller_commands>
    <centrebeam>Centre beam</centrebeam>
    <quick_realign>Quick realign</quick_realign>
    <anneal_procedure>Anneal</anneal_procedure>
  </controller_commands>
  <hwobj_commands>
    ["hutchtrigger", "scintilator", "detector_cover", "aperture", "cryostream"]
  </hwobj_commands>
</object>
"""
import ast
import logging
import gevent

from HardwareRepository.TaskUtils import task
from HardwareRepository.CommandContainer import CommandObject
from HardwareRepository.BaseHardwareObjects import HardwareObject

__copyright__ = """ Copyright © 2010-2020 by the MXCuBE collaboration """
__license__ = "LGPLv3+"

PROCEDURE_COMMAND_T = "CONTROLLER"
TWO_STATE_COMMAND_T = "INOUT"

ARGUMENT_TYPE_LIST = "List"
ARGUMENT_TYPE_JSON_SCHEMA = "JSONSchema"


class BaseBeamlineAction(CommandObject):
    """Base command class"""

    def __init__(self, name):
        super(BaseBeamlineAction, self).__init__(name)

        # From CommandObject consider removing
        self._arguments = []
        self._combo_arguments_items = {}


class ControllerCommand(BaseBeamlineAction):
    """Execute commands class"""

    def __init__(self, name, cmd):
        super().__init__(name)
        self._cmd = cmd
        self._cmd_execution = None
        self.type = PROCEDURE_COMMAND_T
        self.argument_type = ARGUMENT_TYPE_LIST

<<<<<<< HEAD
        if name == "Anneal":
            self._arguments.append(("Time [s]", "float"))

    def is_connected(self):
        """Dummy method"""
        return True

=======
>>>>>>> 6bbb019e
    def set_argument_json_schema(self, json_schema_str):
        """Set the JSON Schema"""
        self.argument_type = ARGUMENT_TYPE_JSON_SCHEMA
        self._arguments = json_schema_str

    def get_arguments(self):
        """Get the command object arguments"""
<<<<<<< HEAD
        return CommandObject.getArguments(self)
=======
        if self.name() == "Anneal":
            self.add_argument("Time [s]", "float")
        return CommandObject.get_arguments(self)
>>>>>>> 6bbb019e

    @task
    def __call__(self, *args, **kwargs):
        """Call the command"""
        self.emit("commandBeginWaitReply", (str(self.name()),))
        self._cmd_execution = gevent.spawn(self._cmd, *args, **kwargs)
        self._cmd_execution.link(self._cmd_done)

    def _cmd_done(self, cmd_execution):
        """Handle the command execution.
        Args:
            (obj): Command execution greenlet.
        """
        try:
            try:
                res = cmd_execution.get()
                res = res if res else ""
            except Exception:
                self.emit("commandFailed", (str(self.name()),))
            else:
                if isinstance(res, gevent.GreenletExit):
                    self.emit("commandFailed", (str(self.name()),))
                else:
                    self.emit("commandReplyArrived", (str(self.name()), res))
        finally:
            self.emit("commandReady", (str(self.name()), ""))

    def abort(self):
        """Abort the execution.
        """
        if self._cmd_execution and not self._cmd_execution.ready():
            self._cmd_execution.kill()

    def value(self):
        """Return nothing - a command has no return value"""
        return None


class TestCommand(ControllerCommand):
    """Test command class"""

    def __init__(self, name):
        super(TestCommand, self).__init__(name, None)

    def _count(self):
        for i in range(0, 10):
            gevent.sleep(1)
            print(i)
            logging.getLogger("user_level_log").info("%s done.", i)

    @task
    def __call__(self, *args, **kwargs):
        self.emit("commandBeginWaitReply", (str(self.name()),))
        self._cmd_execution = gevent.spawn(self._count)
        self._cmd_execution.link(self._cmd_done)

    def value(self):
        return None


class HWObjActuatorCommand(CommandObject):
    """Class for two state hardware objects"""

    def __init__(self, name, hwobj):
        super().__init__(name)
        self._hwobj = hwobj
        self.type = TWO_STATE_COMMAND_T
        self.argument_type = ARGUMENT_TYPE_LIST
        self._hwobj.connect("valueChanged", self._cmd_done)

    def _get_action(self):
        """Return which action has to be executed.
        Return:
            (str): The name of the command
        """
        values = [v.name for v in self._hwobj.VALUES]
        values.remove("UNKNOWN")
        values.remove(self._hwobj.get_value().name)
<<<<<<< HEAD
=======
        
>>>>>>> 6bbb019e
        return self._hwobj.VALUES[values[0]]

    @task
    def __call__(self, *args, **kwargs):
        """Execute the action.
        Args: None
        Kwargs: None
        """
        self.emit("commandBeginWaitReply", (str(self.name()),))
        value = self._get_action()
        self._hwobj.set_value(value, timeout=60)

    def _cmd_done(self, state):
        """Handle the command execution.
        Args:
            (obj): Command execution greenlet.
        """
        gevent.sleep(1)
        try:
            res = self._hwobj.get_value().name
        except Exception:
            self.emit("commandFailed", (str(self.name()),))
        else:
            if isinstance(res, gevent.GreenletExit):
                self.emit("commandFailed", (str(self.name()),))
            else:
                self.emit("commandReplyArrived", (str(self.name()), res))

    def value(self):
        """Return the current command vaue.
        Return:
            (str): The value as a string
        """
        value = "UNKNOWN"
        if hasattr(self._hwobj, "get_value"):
            value = self._hwobj.get_value()
            try:
                return value.name
            except AttributeError:
                return value
        return value


class BeamCmds(HardwareObject):
    """Beam action commands"""

    def __init__(self, name):
        super(BeamCmds, self).__init__(name)
        self.ctrl_list = []
        self.hwobj_list = []

    def init(self):
        """Initialise the controller commands and the actuator object
           to be used.
        """
        ctrl_cmds = self["controller_commands"].get_properties().items()

        if ctrl_cmds:
            controller = self.get_object_by_role("controller")
            for key, name in ctrl_cmds:
                # name = self.get_property(cmd)
                action = getattr(controller, key)
                self.ctrl_list.append(ControllerCommand(name, action))

        hwobj_cmd_roles = ast.literal_eval(
            self.get_property("hwobj_command_roles").strip()
        )

        if hwobj_cmd_roles:
            for role in hwobj_cmd_roles:
                hwobj_cmd = self.get_object_by_role(role)
                self.hwobj_list.append(
                    HWObjActuatorCommand(hwobj_cmd.username, hwobj_cmd)
                )

    def get_commands(self):
        """Get which objects to be used in the GUI
        Returns:
            (list): List of object
        """
        return self.ctrl_list + self.hwobj_list<|MERGE_RESOLUTION|>--- conflicted
+++ resolved
@@ -73,7 +73,6 @@
         self.type = PROCEDURE_COMMAND_T
         self.argument_type = ARGUMENT_TYPE_LIST
 
-<<<<<<< HEAD
         if name == "Anneal":
             self._arguments.append(("Time [s]", "float"))
 
@@ -81,8 +80,6 @@
         """Dummy method"""
         return True
 
-=======
->>>>>>> 6bbb019e
     def set_argument_json_schema(self, json_schema_str):
         """Set the JSON Schema"""
         self.argument_type = ARGUMENT_TYPE_JSON_SCHEMA
@@ -90,13 +87,7 @@
 
     def get_arguments(self):
         """Get the command object arguments"""
-<<<<<<< HEAD
-        return CommandObject.getArguments(self)
-=======
-        if self.name() == "Anneal":
-            self.add_argument("Time [s]", "float")
         return CommandObject.get_arguments(self)
->>>>>>> 6bbb019e
 
     @task
     def __call__(self, *args, **kwargs):
@@ -175,10 +166,7 @@
         values = [v.name for v in self._hwobj.VALUES]
         values.remove("UNKNOWN")
         values.remove(self._hwobj.get_value().name)
-<<<<<<< HEAD
-=======
         
->>>>>>> 6bbb019e
         return self._hwobj.VALUES[values[0]]
 
     @task
