--- conflicted
+++ resolved
@@ -73,11 +73,7 @@
         self.spectrumInfo = None
 
         try:
-<<<<<<< HEAD
-            self.ctrl_hwobj = self.getObjectByRole("controller")
-=======
             self.ctrl_hwobj = self.get_object_by_role("controller")
->>>>>>> 6bbb019e
         except Exception:
             self.ctrl_hwobj = None
 
@@ -89,20 +85,12 @@
             self.mca_hwobj = None
 
         try:
-<<<<<<< HEAD
-            self.datapath = self.getProperty("datapath")
-=======
             self.datapath = self.get_property("datapath")
->>>>>>> 6bbb019e
         except Exception:
             self.datapath = "/data/pyarch/"
 
         try:
-<<<<<<< HEAD
-            self.cfgpath = self.getProperty("cfgpath")
-=======
             self.cfgpath = self.get_property("cfgpath")
->>>>>>> 6bbb019e
         except Exception:
             self.cfgpath = "/users/blissadm/local/userconf"
 
@@ -111,11 +99,7 @@
 
     def is_connected(self):
         try:
-<<<<<<< HEAD
-            return self.doSpectrum.isConnected()
-=======
             return self.doSpectrum.is_connected()
->>>>>>> 6bbb019e
         except Exception:
             return False
 
@@ -272,13 +256,8 @@
 
         if result:
             try:
-<<<<<<< HEAD
-                mcaData = self.get_channel_object("mca_data").getValue()
-                mcaCalib = self.get_channel_object("calib_data").getValue()
-=======
                 mcaData = self.get_channel_object("mca_data").get_value()
                 mcaCalib = self.get_channel_object("calib_data").get_value()
->>>>>>> 6bbb019e
             except Exception:
                 mcaData = self.mca_hwobj.read_data(save_data=True)
                 mcaCalib = self.mca_hwobj.get_calibration()
