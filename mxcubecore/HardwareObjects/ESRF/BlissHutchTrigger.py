--- conflicted
+++ resolved
@@ -63,13 +63,8 @@
     def init(self):
         """Initialise properties and polling"""
         super(BlissHutchTrigger, self).init()
-<<<<<<< HEAD
-        self._bliss_obj = self.getObjectByRole("controller")
-        tango_device = self.getProperty("pss_tango_device")
-=======
         self._bliss_obj = self.get_object_by_role("controller")
         tango_device = self.get_property("pss_tango_device")
->>>>>>> adac8df9
         try:
             self._proxy = DeviceProxy(tango_device)
         except DevFailed as _traceback:
@@ -85,11 +80,7 @@
             raise RuntimeError(msg)
 
         # polling interval [s]
-<<<<<<< HEAD
-        self._polling_interval = self.getProperty("polling_interval", 5)
-=======
         self._polling_interval = self.get_property("polling_interval", 5)
->>>>>>> adac8df9
         self._pss_value = self.get_pss_value()
         # enable by default
         self.update_value(self.VALUES.ENABLED)
