--- conflicted
+++ resolved
@@ -25,9 +25,9 @@
         except Exception:
             pass
 
-        check_flux_and_cryo = self.getProperty("check_flux_and_cryo", False)
-        flux_threshold = self.getProperty("flux_threshold")
-        cryo_threshold = self.getProperty("cryo_threshold")
+        check_flux_and_cryo = self.get_property("check_flux_and_cryo", False)
+        flux_threshold = self.get_property("flux_threshold")
+        cryo_threshold = self.get_property("cryo_threshold")
 
         if check_flux_and_cryo:
             # Wait for flux
@@ -86,18 +86,14 @@
 
     def do_prepare_oscillation(self, *args, **kwargs):
         # set the detector cover out
-<<<<<<< HEAD
         try:
-            detcover = self.getObjectByRole("controller").detcover
+            detcover = self.get_object_by_role("controller").detcover
 
             if detcover.state == "IN":
                 detcover.set_out(10)
         except:
-            logging.getLogger("HWR").exception("Got the tricky one !")
-
-=======
-        self.get_object_by_role("controller").detcover.set_out(20)
->>>>>>> 6bbb019e
+            logging.getLogger("HWR").exception("Could close detector cover")
+
         diffr = HWR.beamline.diffractometer
 
         # send again the command as MD2 software only handles one
@@ -114,24 +110,16 @@
         front_light_switch.set_value(front_light_switch.VALUES.IN)
         # diffr.get_object_by_role("FrontLight").set_value(2)
 
-    @task
-<<<<<<< HEAD
-=======
-    def data_collection_cleanup(self):
-        self.get_object_by_role("diffractometer")._wait_ready(10)
-        self.close_fast_shutter()
-
-    @task
->>>>>>> 6bbb019e
+
+    @task
     def oscil(self, start, end, exptime, npass, wait=True):
         diffr = self.get_object_by_role("diffractometer")
         if self.helical:
             diffr.oscilScan4d(start, end, exptime, self.helical_pos, wait=True)
         elif self.mesh:
             det = HWR.beamline.detector
-<<<<<<< HEAD
-            latency_time = det.getProperty("latecy_time_mesh") or det.get_deadtime()
-            sequence_trigger = self.getProperty("lima_sequnce_trigger_mode") or False
+            latency_time = det.get_property("latecy_time_mesh") or det.get_deadtime()
+            sequence_trigger = self.get_property("lima_sequnce_trigger_mode") or False
 
             if sequence_trigger:
                 msg = "Using LIMA sequnce trigger mode for Eiger"
@@ -140,9 +128,6 @@
             else:
                 mesh_total_nb_frames = self.mesh_total_nb_frames
 
-=======
-            latency_time = det.get_property("latecy_time_mesh") or det.get_deadtime()
->>>>>>> 6bbb019e
             diffr.oscilScanMesh(
                 start,
                 end,
