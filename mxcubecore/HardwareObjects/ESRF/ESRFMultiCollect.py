--- conflicted
+++ resolved
@@ -321,7 +321,7 @@
 #     @task
 #     def start_acquisition(self, exptime, npass, first_frame):
 #         try:
-#             self.collect_obj.getObjectByRole("detector_cover").set_out()
+#             self.collect_obj.get_object_by_role("detector_cover").set_out()
 #         except Exception:
 #             pass
 
@@ -441,22 +441,13 @@
             minimum_exposure_time=HWR.beamline.detector.get_property(
                 "minimum_exposure_time"
             ),
-<<<<<<< HEAD
             detector_fileext=HWR.beamline.detector.get_property("file_suffix"),
             detector_type=HWR.beamline.detector.get_property("type"),
             detector_manufacturer=HWR.beamline.detector.get_property("manufacturer"),
             detector_model=HWR.beamline.detector.get_property("model"),
+            detector_binning_mode=HWR.beamline.detector.get_property("binning_mode"),
             detector_px=HWR.beamline.detector.get_property("px"),
             detector_py=HWR.beamline.detector.get_property("py"),
-=======
-            detector_fileext=HWR.beamline.detector.getProperty("file_suffix"),
-            detector_type=HWR.beamline.detector.getProperty("type"),
-            detector_manufacturer=HWR.beamline.detector.getProperty("manufacturer"),
-            detector_model=HWR.beamline.detector.getProperty("model"),
-            detector_binning_mode=HWR.beamline.detector.getProperty("binning_mode"),
-            detector_px=HWR.beamline.detector.getProperty("px"),
-            detector_py=HWR.beamline.detector.getProperty("py"),
->>>>>>> 413d5287
             undulators=undulators,
             focusing_optic=self.get_property("focusing_optic"),
             monochromator_type=self.get_property("monochromator"),
@@ -865,9 +856,6 @@
 
     def get_beam_shape(self):
         return self.execute_command("get_beam_shape")
-<<<<<<< HEAD
-      
-=======
 
     # def get_measured_intensity(self):
     #     try:
@@ -876,7 +864,6 @@
     #     except BaseException:
     #         return 0
 
->>>>>>> 413d5287
     def get_machine_current(self):
         if HWR.beamline.machine_info:
             try:
