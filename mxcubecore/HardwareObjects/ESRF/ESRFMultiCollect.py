from HardwareRepository.BaseHardwareObjects import HardwareObject
from HardwareRepository.HardwareObjects.abstract.AbstractMultiCollect import *
import logging
import time
import os
import math
from HardwareRepository.HardwareObjects.queue_model_objects import PathTemplate
from HardwareRepository.ConvertUtils import string_types
from HardwareRepository import HardwareRepository as HWR

from ESRF.ESRFMetadataManagerClient import MXCuBEMetadataClient


try:
    from httplib import HTTPConnection
except Exception:
    # Python3
    from http.client import HTTPConnection

try:
    from urllib import urlencode
except Exception:
    # Python3
    from urllib.parse import urlencode


# class FixedEnergy:
#     def __init__(self, wavelength, energy):
#         self.wavelength = wavelength
#         self.energy = energy

#     def set_wavelength(self, wavelength):
#         return

#     def set_energy(self, energy):
#         return

#     def get_energy(self):
#         return self.energy

#     def get_wavelength(self):
#         return self.wavelength


# class TunableEnergy:
#     @task
#     def set_wavelength(self, wavelength):
#         if HWR.beamline.tunable_wavelength:
#             return HWR.beamline.energy.set_wavelength(wavelength)
#         else:
#             return

#     @task
#     def set_energy(self, energy):
#          if HWR.beamline.tunable_wavelength:
#              return HWR.beamline.energy.set_value(energy)
#          else:
#              return

#     def get_energy(self):
#         return HWR.beamline.energy.get_value()

#     def get_wavelength(self):
#         return HWR.beamline.energy.get_wavelength()


# class CcdDetector:
#     def __init__(self, detector_class=None):
#         self._detector = detector_class() if detector_class else None

#     def init(self, config, collect_obj):
#         self.collect_obj = collect_obj
#         if self._detector:
#             self._detector.add_channel = self.add_channel
#             self._detector.add_command = self.add_command
#             self._detector.get_channel_object = self.get_channel_object
#             self._detector.get_command_object = self.get_command_object
#             self._detector.init(config, collect_obj)

#     @task
#     def prepare_acquisition(
#         self,
#         take_dark,
#         start,
#         osc_range,
#         exptime,
#         npass,
#         number_of_images,
#         comment="",
#         energy=None,
#     ):
#         if osc_range < 1e-4:
#             trigger_mode = "INTERNAL_TRIGGER"
#         else:
#             trigger_mode = "EXTERNAL_TRIGGER"

#         if self._detector:
#             self._detector.prepare_acquisition(
#                 take_dark,
#                 start,
#                 osc_range,
#                 exptime,
#                 npass,
#                 number_of_images,
#                 comment,
#                 energy,
#                 trigger_mode,
#             )
#         else:
#             self.get_channel_object("take_dark").setValue(take_dark)
#             self.execute_command(
#                 "prepare_acquisition",
#                 take_dark,
#                 start,
#                 osc_range,
#                 exptime,
#                 npass,
#                 comment,
#                 energy,
#                 trigger_mode,
#             )

#     @task
#     def set_detector_filenames(
#         self, frame_number, start, filename, jpeg_full_path, jpeg_thumbnail_full_path
#     ):
#         if self._detector:
#             self._detector.set_detector_filenames(
#                 frame_number, start, filename, jpeg_full_path, jpeg_thumbnail_full_path
#             )
#         else:
#             self.get_command_object("prepare_acquisition").executeCommand(
#                 'setMxCollectPars("current_phi", %f)' % start
#             )
#             self.get_command_object("prepare_acquisition").executeCommand(
#                 'setMxCurrentFilename("%s")' % filename
#             )
#             self.get_command_object("prepare_acquisition").executeCommand(
#                 "ccdfile(COLLECT_SEQ, %d)" % frame_number, wait=True
#             )

#     @task
#     def prepare_oscillation(self, start, osc_range, exptime, npass):
#         if osc_range < 1e-4:
#             # still image
#             pass
#         else:
#             self.collect_obj.do_prepare_oscillation(
#                 start, start + osc_range, exptime, npass
#             )
#         return (start, start + osc_range)

#     @task
#     def start_acquisition(self, exptime, npass, first_frame):
#         if self._detector:
#             self._detector.start_acquisition(exptime, npass, first_frame)
#         else:
#             self.execute_command("start_acquisition")

#     @task
#     def no_oscillation(self, exptime):
#         self.collect_obj.open_fast_shutter()
#         time.sleep(exptime)
#         self.collect_obj.close_fast_shutter()

#     @task
#     def do_oscillation(self, start, end, exptime, npass):
#         still = math.fabs(end - start) < 1e-4
#         if still:
#             self.no_oscillation(exptime)
#         else:
#             self.collect_obj.oscil(start, end, exptime, npass)

#     @task
#     def write_image(self, last_frame):
#         if self._detector:
#             self._detector.write_image(last_frame)
#         else:
#             if last_frame:
#                 self.execute_command("flush_detector")
#             else:
#                 self.execute_command("write_image")

#     def stop_acquisition(self):
#         # detector readout
#         if self._detector:
#             self._detector.stop_acquisition()
#         else:
#             self.execute_command("detector_readout")

#     @task
#     def reset_detector(self):
#         if self._detector:
#             self._detector.stop()
#         else:
#             self.get_command_object("reset_detector").abort()
#             self.execute_command("reset_detector")


# class PixelDetector:
#     def __init__(self, detector_class=None):
#         self._detector = detector_class() if detector_class else None
#         self.shutterless = True
#         self.new_acquisition = True
#         self.oscillation_task = None
#         self.shutterless_exptime = None
#         self.shutterless_range = None
#         self._mesh_steps = None

#     def init(self, config, collect_obj):
#         self.collect_obj = collect_obj
#         if self._detector:
#             self._detector.add_channel = self.add_channel
#             self._detector.add_command = self.add_command
#             self._detector.get_channel_object = self.get_channel_object
#             self._detector.get_command_object = self.get_command_object
#             self._detector.init(config, collect_obj)

#     def last_image_saved(self):
#         return self._detector.last_image_saved()

#     def get_deadtime(self):
#         return self._detector.get_deadtime()

#     @task
#     def prepare_acquisition(
#         self,
#         take_dark,
#         start,
#         osc_range,
#         exptime,
#         npass,
#         number_of_images,
#         comment="",
#         energy=None,
#         trigger_mode=None,
#     ):
#         take_dark = 0
#         self.new_acquisition = True
#         if trigger_mode is None:
#             if osc_range < 1e-4:
#                 trigger_mode = "INTERNAL_TRIGGER"
#             else:
#                 trigger_mode = "EXTERNAL_TRIGGER"
#             if self._mesh_steps > 1:
#                 trigger_mode = "EXTERNAL_prepare_acquisition_MULTI"
#                 # reset mesh steps
#                 self._mesh_steps = 1

#         if self.shutterless:
#             self.shutterless_range = osc_range * number_of_images
#             self.shutterless_exptime = (
#                 exptime + self._detector.get_deadtime()
#             ) * number_of_images
#         if self._detector:
#             self._detector.prepare_acquisition(
#                 take_dark,
#                 start,
#                 osc_range,
#                 exptime,
#                 npass,
#                 number_of_images,
#                 comment,
#                 energy,
#                 trigger_mode,
#             )
#         else:
#             self.execute_command(
#                 "prepare_acquisition",
#                 take_dark,
#                 start,
#                 osc_range,
#                 exptime,
#                 npass,
#                 comment,
#                 energy,
#                 trigger_mode,
#             )

#     @task
#     def set_detector_filenames(
#         self, frame_number, start, filename, jpeg_full_path, jpeg_thumbnail_full_path
#     ):
#         if self.shutterless and not self.new_acquisition:
#             return

#         if self._detector:
#             self._detector.set_detector_filenames(
#                 frame_number, start, filename, jpeg_full_path, jpeg_thumbnail_full_path
#             )
#         else:
#             self.get_command_object("prepare_acquisition").executeCommand(
#                 'setMxCollectPars("current_phi", %f)' % start
#             )
#             self.get_command_object("prepare_acquisition").executeCommand(
#                 'setMxCurrentFilename("%s")' % filename
#             )
#             self.get_command_object("prepare_acquisition").executeCommand(
#                 "ccdfile(COLLECT_SEQ, %d)" % frame_number, wait=True
#             )

#     @task
#     def prepare_oscillation(self, start, osc_range, exptime, npass):
#         if self.shutterless:
#             end = start + self.shutterless_range
#             if self.new_acquisition:
#                 self.collect_obj.do_prepare_oscillation(
#                     start, end, self.shutterless_exptime, npass
#                 )
#             return (start, end)
#         else:
#             if osc_range < 1e-4:
#                 # still image
#                 pass
#             else:
#                 self.collect_obj.do_prepare_oscillation(
#                     start, start + osc_range, exptime, npass
#                 )
#             return (start, start + osc_range)

#     @task
#     def start_acquisition(self, exptime, npass, first_frame):
#         try:
#             self.collect_obj.get_object_by_role("detector_cover").set_out()
#         except Exception:
#             pass

#         if not first_frame and self.shutterless:
#             pass
#         else:
#             if self._detector:
#                 self._detector.start_acquisition()
#             else:
#                 self.execute_command("start_acquisition")

#     @task
#     def no_oscillation(self, exptime):
#         self.collect_obj.open_fast_shutter()
#         time.sleep(exptime)
#         self.collect_obj.close_fast_shutter()

#     @task
#     def do_oscillation(self, start, end, exptime, npass):
#         still = math.fabs(end - start) < 1e-4
#         if self.shutterless:
#             if self.new_acquisition:
#                 # only do this once per collect
#                 # make oscillation an asynchronous task => do not wait here
#                 if still:
#                     self.oscillation_task = self.no_oscillation(
#                         self.shutterless_exptime, wait=False
#                     )
#                 else:
#                     self.oscillation_task = self.collect_obj.oscil(
#                         start, end, self.shutterless_exptime, 1, wait=False
#                     )
#             if self.oscillation_task.ready():
#                 self.oscillation_task.get()
#         else:
#             if still:
#                 self.no_oscillation(exptime)
#             else:
#                 self.collect_obj.oscil(start, end, exptime, npass)

#     @task
#     def write_image(self, last_frame):
#         if last_frame:
#             if self.shutterless:
#                 self.oscillation_task.get()

#     def stop_acquisition(self):
#         self.new_acquisition = False

#     @task
#     def reset_detector(self):
#         if self.shutterless:
#             self.oscillation_task.kill()
#         if self._detector:
#             self._detector.stop()
#         else:
#             self.get_command_object("reset_detector").abort()
#             self.execute_command("reset_detector")


class ESRFMultiCollect(AbstractMultiCollect, HardwareObject):
    def __init__(self, name):
        AbstractMultiCollect.__init__(self)
        HardwareObject.__init__(self, name)
        self._centring_status = None
        self._metadataClient = None
        self.__mesh_steps = None
        self._mesh_range = None

    @property
    def _mesh_steps(self):
        return self.__mesh_steps

    @_mesh_steps.setter
    def _mesh_steps(self, steps):
        self.__mesh_steps = steps
        self._detector._mesh_steps = steps

    def execute_command(self, command_name, *args, **kwargs):
        wait = kwargs.get("wait", True)
        cmd_obj = self.get_command_object(command_name)
        return cmd_obj(*args, wait=wait)

    def init(self):
        self._detector = HWR.beamline.detector

        self.setControlObjects(
            diffractometer=self.get_object_by_role("diffractometer"),
            sample_changer=self.get_object_by_role("sample_changer"),
            lims=self.get_object_by_role("dbserver"),
            safety_shutter=self.get_object_by_role("safety_shutter"),
            machine_current=self.get_object_by_role("machine_current"),
            cryo_stream=self.get_object_by_role("cryo_stream"),
            energy=self.get_object_by_role("energy"),
            resolution=self.get_object_by_role("resolution"),
            detector_distance=self.get_object_by_role("detector_distance"),
            transmission=self.get_object_by_role("transmission"),
            undulators=self.get_object_by_role("undulators"),
            flux=self.get_object_by_role("flux"),
            detector=self.get_object_by_role("detector"),
            beam_info=self.get_object_by_role("beam_info"),
        )

        try:
            undulators = self["undulator"]
        except KeyError:
            undulators = []

        beam_div_hor, beam_div_ver = HWR.beamline.beam.get_beam_divergence()

        self.setBeamlineConfiguration(
            synchrotron_name="ESRF",
            directory_prefix=self.get_property("directory_prefix"),
            default_exposure_time=HWR.beamline.detector.get_property(
                "default_exposure_time"
            ),
            minimum_exposure_time=HWR.beamline.detector.get_property(
                "minimum_exposure_time"
            ),
            detector_fileext=HWR.beamline.detector.get_property("file_suffix"),
            detector_type=HWR.beamline.detector.get_property("type"),
            detector_manufacturer=HWR.beamline.detector.get_property("manufacturer"),
            detector_model=HWR.beamline.detector.get_property("model"),
            detector_binning_mode=HWR.beamline.detector.get_property("binning_mode"),
            detector_px=HWR.beamline.detector.get_property("px"),
            detector_py=HWR.beamline.detector.get_property("py"),
            undulators=undulators,
            focusing_optic=self.get_property("focusing_optic"),
            monochromator_type=self.get_property("monochromator"),
            beam_divergence_vertical=beam_div_ver,
            beam_divergence_horizontal=beam_div_hor,
            polarisation=self.get_property("polarisation"),
            maximum_phi_speed=self.get_property("maximum_phi_speed"),
            minimum_phi_oscillation=self.get_property("minimum_phi_oscillation"),
            input_files_server=self.get_property("input_files_server"),
        )

        # self._detector.init(HWR.beamline.detector, self)

        self.emit("collectConnected", (True,))
        self.emit("collectReady", (True,))

    @task
    def take_crystal_snapshots(self, number_of_snapshots):
        HWR.beamline.diffractometer.take_snapshots(number_of_snapshots, wait=True)

    @task
    def data_collection_hook(self, data_collect_parameters):
        if self._metadataClient is None:
            self._metadataClient = MXCuBEMetadataClient(self)
        self._metadataClient.start(data_collect_parameters)

    @task
    def data_collection_end_hook(self, data_collect_parameters):
        self._detector._emit_status()
        self._metadataClient.end(data_collect_parameters)

    def prepare_oscillation(
        self,
        start,
        osc_range,
        exptime,
        number_of_images,
        shutterless,
        npass,
        first_frame,
    ):
        if shutterless:
            end = start + osc_range * number_of_images
            exptime = (exptime + self._detector.get_deadtime()) * number_of_images

            if first_frame:
                self.do_prepare_oscillation(start, end, exptime, npass)
        else:
            if osc_range < 1e-4:
                # still image
                end = start
            else:
                end = start + osc_range
                self.do_prepare_oscillation(start, end, exptime, npass)

        return start, end

    @task
    def no_oscillation(self, exptime):
        self.open_fast_shutter()
        time.sleep(exptime)
        self.close_fast_shutter()

    @task
    def do_oscillation(
        self, start, end, exptime, number_of_images, shutterless, npass, first_frame
    ):
        still = math.fabs(end - start) < 1e-4

        if shutterless:
            if first_frame:
                exptime = (exptime + self._detector.get_deadtime()) * number_of_images
                # only do this once per collect
                # make oscillation an asynchronous task => do not wait here
                if still:
                    self.oscillation_task = self.no_oscillation(exptime, wait=False)
                else:
                    self.oscillation_task = self.oscil(
                        start, end, exptime, 1, wait=False
                    )

            if self.oscillation_task.ready():
                self.oscillation_task.get()
        else:
            if still:
                self.no_oscillation(exptime)
            else:
                self.oscil(start, end, exptime, npass)

    @task
    def oscil(self, start, end, exptime, npass, wait=False):
        if math.fabs(end - start) < 1e-4:
            self.open_fast_shutter()
            time.sleep(exptime)
            self.close_fast_shutter()
        else:
            return self.execute_command("do_oscillation", start, end, exptime, npass)


    def set_wavelength(self, wavelength):
        if HWR.beamline.tunable_wavelength:
            return HWR.beamline.energy.set_wavelength(wavelength)
        else:
            return

    def set_energy(self, energy):
        if HWR.beamline.tunable_wavelength:
            return HWR.beamline.energy.set_value(energy)
        else:
            return

    def data_collection_cleanup(self):
        try:
            self.close_fast_shutter()
            self.stop_oscillation()
            HWR.beamline.detector.stop_acquisition()
        except Exception:
            logging.getLogger("HWR").exception("")

    def queue_finished_cleanup(self):
        logging.getLogger("user_level_log").info("Queue execution finished")

    @task
    def close_fast_shutter(self):
        self.execute_command("close_fast_shutter")

    @task
    def open_fast_shutter(self):
        self.execute_command("open_fast_shutter")

    @task
    def move_motors(self, motor_position_dict):
        # We do not wnta to modify the input dict
        motor_positions_copy = motor_position_dict.copy()
        for motor in motor_positions_copy.keys():  # iteritems():
            position = motor_positions_copy[motor]
            if isinstance(motor, string_types):
                # find right motor object from motor role in diffractometer obj.
                motor_role = motor
                motor = HWR.beamline.diffractometer.get_deviceby_role(motor_role)
                del motor_positions_copy[motor_role]
                if motor is None:
                    continue
                motor_positions_copy[motor] = position

            logging.getLogger("HWR").info(
                "Moving motor '%s' to %f", motor.get_motor_mnemonic(), position
            )
            motor.set_value(position)

        while any([motor.motorIsMoving() for motor in motor_positions_copy]):
            logging.getLogger("HWR").info("Waiting for end of motors motion")
            time.sleep(0.02)

    def open_safety_shutter(self):
        try:
            HWR.beamline.safety_shutter.set_value(
                HWR.beamline.safety_shutter.VALUES.OPEN, timeout=10
            )
        except Exception:
            logging.getLogger("HWR").exception("")

    def safety_shutter_opened(self):
        state = False

        try:
            state = HWR.beamline.safety_shutter.get_state().name == "OPENED"
        except Exception:
            logging.getLogger("HWR").exception("")
            state = True

        return state

    @task
    def close_safety_shutter(self):
        try:
            HWR.beamline.safety_shutter.set_value(
                HWR.beamline.safety_shutter.VALUES["CLOSED"]
            )
        except Exception:
            logging.getLogger("HWR").exception("")

    @task
    def prepare_intensity_monitors(self):
        try:
            self.execute_command("adjust_gains")
        except AttributeError:
            pass

    def prepare_acquisition(
        self,
        take_dark,
        start,
        osc_range,
        exptime,
        npass,
        number_of_images,
        comment="",
    ):
        self._detector.prepare_acquisition(
            take_dark,
            start,
            osc_range,
            exptime,
            npass,
            number_of_images,
            comment,
            self.mesh,
            self.mesh_num_lines
        )

    def set_detector_filenames(self, is_first_frame, frame_number, start, filename, shutterless):
        if is_first_frame or not shutterless:
            return self._detector.set_detector_filenames(frame_number, start, filename)

    def stop_oscillation(self):
        HWR.beamline.diffractometer.abort_cmd()

    def start_acquisition(self, exptime, npass, first_frame, shutterless):
        if first_frame:
            return self._detector.start_acquisition()

    @task
    def write_image(self, last_frame):
        if last_frame:
            res = self._detector.wait_ready()
            self._detector._emit_status()
            return res

    def last_image_saved(self):
        return self._detector.last_image_saved()

    def stop_acquisition(self):
        return self._detector.stop_acquisition()

    def reset_detector(self):
        return self._detector.reset()

    def prepare_input_files(
        self, files_directory, prefix, run_number, process_directory
    ):
        i = 1

        while True:
            xds_input_file_dirname = "xds_%s_run%s_%d" % (prefix, run_number, i)
            autoprocessing_input_file_dirname = "autoprocessing_%s_run%s_%d" % (
                prefix,
                run_number,
                i,
            )
            autoprocessing_directory = os.path.join(
                process_directory, autoprocessing_input_file_dirname
            )

            if not os.path.exists(autoprocessing_directory):
                break

            i += 1

        mosflm_input_file_dirname = "mosflm_%s_run%s_%d" % (prefix, run_number, i)

        hkl2000_dirname = "hkl2000_%s_run%s_%d" % (prefix, run_number, i)

        self.raw_data_input_file_dir = os.path.join(
            files_directory, "process", xds_input_file_dirname
        )
        self.mosflm_raw_data_input_file_dir = os.path.join(
            files_directory, "process", mosflm_input_file_dirname
        )
        self.raw_hkl2000_dir = os.path.join(files_directory, "process", hkl2000_dirname)

        for dir in (
            self.raw_data_input_file_dir,
            self.mosflm_raw_data_input_file_dir,
            self.raw_hkl2000_dir,
            autoprocessing_directory,
        ):
            self.create_directories(dir)
            logging.info("Creating processing input file directory: %s", dir)
            os.chmod(dir, 0o777)

        try:
            try:
                os.symlink(files_directory, os.path.join(process_directory, "links"))
            except os.error as e:
                if e.errno != errno.EEXIST:
                    raise
        except Exception:
            logging.exception("Could not create processing file directory")

        return autoprocessing_directory, "", ""

    @task
    def write_input_files(self, collection_id):
        # assumes self.xds_directory and self.mosflm_directory are valid
        conn = HTTPConnection(self.bl_config.input_files_server)

        # hkl input files
        input_file_dir = self.raw_hkl2000_dir
        file_prefix = "../.."
        hkl_file_path = os.path.join(input_file_dir, "def.site")

        conn.request("GET", "/def.site/%d?basedir=%s" % (collection_id, file_prefix))
        hkl_file = open(hkl_file_path, "w")
        r = conn.getresponse()

        if r.status != 200:
            logging.error("Could not create hkl input file")
        else:
            hkl_file.write(r.read().decode())
        hkl_file.close()
        os.chmod(hkl_file_path, 0o666)

        for input_file_dir, file_prefix in (
            (self.raw_data_input_file_dir, "../.."),
            (self.xds_directory, "../links"),
        ):
            xds_input_file = os.path.join(input_file_dir, "XDS.INP")
            conn.request("GET", "/xds.inp/%d?basedir=%s" % (collection_id, file_prefix))
            xds_file = open(xds_input_file, "w")
            res = conn.getresponse()
            if res.status != 200:
                logging.error("Could not create xds input file")
            else:
                xds_file.write(res.read().decode())
            xds_file.close()
            os.chmod(xds_input_file, 0o666)

        input_file_dir = self.mosflm_raw_data_input_file_dir
        file_prefix = "../.."
        mosflm_input_file = os.path.join(input_file_dir, "mosflm.inp")
        conn.request("GET", "/mosflm.inp/%d?basedir=%s" % (collection_id, file_prefix))
        mosflm_file = open(mosflm_input_file, "w")
        mosflm_file.write(conn.getresponse().read().decode())
        mosflm_file.close()
        os.chmod(mosflm_input_file, 0o666)

        # also write input file for STAC
        for stac_om_input_file_name, stac_om_dir in (
            ("xds.descr", self.xds_directory),
            ("mosflm.descr", self.mosflm_raw_data_input_file_dir),
            ("xds.descr", self.raw_data_input_file_dir),
        ):
            stac_om_input_file = os.path.join(stac_om_dir, stac_om_input_file_name)
            conn.request("GET", "/stac.descr/%d" % collection_id)
            stac_om_file = open(stac_om_input_file, "w")
            stac_template = conn.getresponse().read().decode()
            if stac_om_input_file_name.startswith("xds"):
                om_type = "xds"
                if stac_om_dir == self.raw_data_input_file_dir:
                    om_filename = os.path.join(stac_om_dir, "CORRECT.LP")
                else:
                    om_filename = os.path.join(
                        stac_om_dir, "xds_fastproc", "CORRECT.LP"
                    )
            else:
                om_type = "mosflm"
                om_filename = os.path.join(stac_om_dir, "bestfile.par")

            stac_om_file.write(
                stac_template.format(
                    omfilename=om_filename,
                    omtype=om_type,
                    phi=HWR.beamline.diffractometer.phiMotor.get_value(),
                    sampx=HWR.beamline.diffractometer.sampleXMotor.get_value(),
                    sampy=HWR.beamline.diffractometer.sampleYMotor.get_value(),
                    phiy=HWR.beamline.diffractometer.phiyMotor.get_value(),
                )
            )
            stac_om_file.close()
            os.chmod(stac_om_input_file, 0o666)

    def get_wavelength(self):
        return HWR.beamline.energy.get_wavelength()

    def get_undulators_gaps(self):
        all_gaps = {"Unknown": None}
        _gaps = {}

        try:
            _gaps = HWR.beamline.undulators
        except Exception:
            logging.getLogger("HWR").exception("Could not get undulator gaps")
        all_gaps.clear()
        for key in _gaps:
            if "_Position" in key:
                nkey = key[:-9]
                all_gaps[nkey] = _gaps[key]
            else:
                all_gaps = _gaps
        return all_gaps

    def get_resolution_at_corner(self):
        return self.execute_command("get_resolution_at_corner")

    def get_beam_size(self):
        return (
            self.execute_command("get_beam_size_x"),
            self.execute_command("get_beam_size_y"),
        )

    def get_slit_gaps(self):
        return (
            self.execute_command("get_slit_gap_h"),
            self.execute_command("get_slit_gap_v"),
        )

    def get_beam_shape(self):
        return self.execute_command("get_beam_shape")

    # def get_measured_intensity(self):
    #     try:
    #         val = self.get_channel_object("image_intensity").getValue()
    #         return float(val)
    #     except Exception:
    #         return 0

    def get_machine_current(self):
        if HWR.beamline.machine_info:
            try:
<<<<<<< HEAD
                return HWR.beamline.machine_info.getCurrent()
=======
                return HWR.beamline.machine_info.get_current()
>>>>>>> 6bbb019e
            except Exception:
                return -1
        else:
            return 0

    def get_machine_message(self):
        if HWR.beamline.machine_info:
            return HWR.beamline.machine_info.getMessage()
        else:
            return ""

    def get_machine_fill_mode(self):
        if HWR.beamline.machine_info:
            return HWR.beamline.machine_info.getFillMode()
        else:
            ""

    def get_cryo_temperature(self):
        while True:
            logging.info("Reading cryostream temperature")
            try:
                T = HWR.beamline.cryo_stream.getTemperature()
            except Exception:
                time.sleep(0.1)
                continue
            else:
                return T

    def get_current_energy(self):
        return HWR.beamline.energy.get_value()

    def get_beam_centre(self):
        return (
            self.execute_command("get_beam_centre_x"),
            self.execute_command("get_beam_centre_y"),
        )

    def getBeamlineConfiguration(self, *args):
        # TODO: change this to stop using a dictionary at the other end
        return self.bl_config._asdict()

    def is_connected(self):
        return True

    def is_ready(self):
        return True

    def sampleChangerHO(self):
        return HWR.beamline.sample_changer

    def diffractometer(self):
        return HWR.beamline.diffractometer

    def dbServerHO(self):
        return HWR.beamline.lims

    def sanityCheck(self, collect_params):
        return

    def setBrick(self, brick):
        return

    def directoryPrefix(self):
        return self.bl_config.directory_prefix

    def store_image_in_lims(self, frame, first_frame, last_frame):
        if first_frame or last_frame:
            return True

    @task
    def generate_image_jpeg(self, filename, jpeg_path, jpeg_thumbnail_path):
        directories = filename.split(os.path.sep)
        try:
            if directories[1] == "data" and directories[2] == "gz":
                if directories[3] == "visitor":
                    proposal = directories[4]
                    beamline = directories[5]
                elif directories[4] == "inhouse":
                    proposal = directories[5]
                    beamline = directories[3]
                else:
                    proposal = "unknown"
                    beamline = "unknown"

            elif directories[2] == "visitor":
                beamline = directories[4]
                proposal = directories[3]
            else:
                beamline = directories[2]
                proposal = directories[4]
        except Exception:
            beamline = "unknown"
            proposal = "unknown"
        host, port = self.get_property("bes_jpeg_hostport").split(":")
        conn = HTTPConnection(host, int(port))

        params = urlencode(
            {
                "image_path": filename,
                "jpeg_path": jpeg_path,
                "jpeg_thumbnail_path": jpeg_thumbnail_path,
                "initiator": beamline,
                "externalRef": proposal,
                "reuseCase": "true",
            }
        )
        conn.request(
            "POST",
            "/BES/bridge/rest/processes/CreateThumbnails/RUN?%s" % params,
            headers={"Accept": "text/plain"},
        )
        conn.getresponse()

    """
    getOscillation
        Description: Returns the parameters (and results) of an oscillation.
        Type       : method
        Arguments  : oscillation_id (int; the oscillation id, the last parameters of the collectOscillationStarted
                                     signal)
        Returns    : tuple; (blsampleid,barcode,location,parameters)
    """

    def getOscillation(self, oscillation_id):
        return self.oscillations_history[oscillation_id - 1]

    def sampleAcceptCentring(self, accepted, centring_status):
        self.sample_centring_done(accepted, centring_status)

    def setCentringStatus(self, centring_status):
        self._centring_status = centring_status

    """
    getOscillations
        Description: Returns the history of oscillations for a session
        Type       : method
        Arguments  : session_id (int; the session id, stored in the "sessionId" key in each element
                                 of the parameters list in the collect method)
        Returns    : list; list of all oscillation_id for the specified session
    """

    def getOscillations(self, session_id):
        # TODO
        return []

    def set_helical(self, helical_on):
        self.get_channel_object("helical").set_value(1 if helical_on else 0)

    def set_helical_pos(self, helical_oscil_pos):
        self.get_channel_object("helical_pos").set_value(helical_oscil_pos)

    def get_archive_directory(self, directory):
        pt = PathTemplate()
        pt.directory = directory
        return pt.get_archive_directory()

    def setMeshScanParameters(self, mesh_steps, mesh_range):
        """
        Descript. :
        """
        self._mesh_steps = mesh_steps
        self._mesh_range = mesh_range<|MERGE_RESOLUTION|>--- conflicted
+++ resolved
@@ -868,11 +868,7 @@
     def get_machine_current(self):
         if HWR.beamline.machine_info:
             try:
-<<<<<<< HEAD
-                return HWR.beamline.machine_info.getCurrent()
-=======
                 return HWR.beamline.machine_info.get_current()
->>>>>>> 6bbb019e
             except Exception:
                 return -1
         else:
