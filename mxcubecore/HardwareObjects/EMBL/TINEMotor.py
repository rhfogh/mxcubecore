#
#  Project: MXCuBE
#  https://github.com/mxcube
#
#  This file is part of MXCuBE software.
#
#  MXCuBE is free software: you can redistribute it and/or modify
#  it under the terms of the GNU Lesser General Public License as published by
#  the Free Software Foundation, either version 3 of the License, or
#  (at your option) any later version.
#
#  MXCuBE is distributed in the hope that it will be useful,
#  but WITHOUT ANY WARRANTY; without even the implied warranty of
#  MERCHANTABILITY or FITNESS FOR A PARTICULAR PURPOSE.  See the
#  GNU Lesser General Public License for more details.
#
#  You should have received a copy of the GNU Lesser General Public License
#  along with MXCuBE. If not, see <http://www.gnu.org/licenses/>.

"""TINEMotor class defines motor in the TINE control system
"""

import logging
import gevent

from HardwareRepository.HardwareObjects.abstract.AbstractMotor import AbstractMotor

__credits__ = ["EMBL Hamburg"]
__license__ = "LGPLv3+"
__category__ = "Motor"


class TINEMotor(AbstractMotor):
    """TINEMotor class defines motor in the TINE control system
    """

    def __init__(self, name):
        AbstractMotor.__init__(self, name)

        self.chan_position = None
        self.chan_state = None
        self.chan_limits = None
        self.cmd_set_position = None
        self.cmd_stop_axis = None
        self.cmd_set_online = None

        self.step_limits = None

    def init(self):
        """Connects to all Tine channels and commands"""

        self.chan_limits = self.get_channel_object("axisLimits", optional=True)
        if self.chan_limits is not None:
            self.chan_limits.connect_signal("update", self.update_limits)
            self.update_limits(self.chan_limits.get_value())
        else:
            try:
<<<<<<< HEAD
                if self.getProperty("default_limits"):
                    self.update_limits(eval(self.getProperty("default_limits")))
=======
                if self.get_property("default_limits"):
                    self.update_limits(eval(self.get_property("default_limits")))
>>>>>>> 6bbb019e
            except Exception:
                pass

        self.chan_position = self.get_channel_object("axisPosition")
        if self.chan_position is not None:
            self.chan_position.connect_signal("update", self.update_value())
        self.update_value(self.chan_position.get_value())

        self.chan_state = self.get_channel_object("axisState", optional=True)
        if self.chan_state is not None:
            self.chan_state.connect_signal("update", self.update_state)

        self.cmd_set_position = self.get_command_object("setPosition")
        if self.cmd_set_position:
            self.cmd_set_position.connect_signal("connected", self.connected)
            self.cmd_set_position.connect_signal("disconnected", self.disconnected)

        self.cmd_stop_axis = self.get_command_object("stopAxis")
        if self.cmd_stop_axis:
            self.cmd_stop_axis.connect_signal("connected", self.connected)
            self.cmd_stop_axis.connect_signal("disconnected", self.disconnected)

        self.cmd_set_online = self.get_command_object("setOnline")

        # NBNB TODO change config from 'epsilon' to 'tolerance'?
        self._tolerance = self.get_property("epsilon")

        try:
<<<<<<< HEAD
            self.step_limits = eval(self.getProperty("stepLimits"))
=======
            self.step_limits = eval(self.get_property("stepLimits"))
>>>>>>> 6bbb019e
        except Exception:
            pass

    def connected(self):
        """
        Sets ready
        :return:
        """
        self.update_state(self.STATES.READY)

    def disconnected(self):
        """
        Sets not ready
        :return:
        """
        self.update_state(self.STATES.OFF)

    def connect_notify(self, signal):
        """
        :param signal: signal
        :type signal: signal
        """
        if self.connected():
            if signal == "stateChanged":
                self.update_state()
            elif signal == "limitsChanged":
                self.update_limits()
            elif signal == "valueChanged":
                self.update_value()

    def get_step_limits(self):
        """Returns step limits
        """
        return self.step_limits

    # def get_position(self):
    #    return self.chan_position.get_value()

    def get_value(self):
        return self.chan_position.get_value()

    def get_state(self):
        """Get HardwareObject state"""
        # NNBNB TODO map channel states to all HardwareObject states
        # TODO add treatment of specific_states
        state = self.chan_state.get_value()
        if type(state) in (tuple, list):
            state = state[0]
        if state in ("ready", 0):
            state = self.STATES.READY
        else:
            state = self.STATES.BUSY
        #
        return state

    def abort(self):
        """Stops motor movement
        """
        self.cmd_stop_axis()

    def _set_value(self, value):
        """
        Main move method
        :param value: float
        :return:
        """
        if self.chan_state is not None:
            self.update_state(self.STATES.BUSY)
            self.chan_state.set_old_value("moving")
        self.cmd_set_position(value)

    def update_value(self, value=None):
        """Updates motor position
        """
        if type(value) in (list, tuple):
            value = value[0]
        super(TINEMotor, self).update_value(value)

    def get_motor_mnemonic(self):
        """
        Returns motor mnemonic
        :return:
        """
        return "TINEMotor"

    def enable_motor(self):
        """
        Enables motor
        """
        if self.cmd_set_online:
            self.cmd_set_online(1)
            gevent.sleep(2)

    def disable_motor(self):
        """
        Disables motor
        """
        if self.cmd_set_online:
            self.cmd_set_online(0)
            gevent.sleep(2)<|MERGE_RESOLUTION|>--- conflicted
+++ resolved
@@ -55,13 +55,8 @@
             self.update_limits(self.chan_limits.get_value())
         else:
             try:
-<<<<<<< HEAD
-                if self.getProperty("default_limits"):
-                    self.update_limits(eval(self.getProperty("default_limits")))
-=======
                 if self.get_property("default_limits"):
                     self.update_limits(eval(self.get_property("default_limits")))
->>>>>>> 6bbb019e
             except Exception:
                 pass
 
@@ -90,11 +85,7 @@
         self._tolerance = self.get_property("epsilon")
 
         try:
-<<<<<<< HEAD
-            self.step_limits = eval(self.getProperty("stepLimits"))
-=======
             self.step_limits = eval(self.get_property("stepLimits"))
->>>>>>> 6bbb019e
         except Exception:
             pass
 
