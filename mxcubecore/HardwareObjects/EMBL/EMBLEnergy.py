#
#  Project: MXCuBE
#  https://github.com/mxcube
#
#  This file is part of MXCuBE software.
#
#  MXCuBE is free software: you can redistribute it and/or modify
#  it under the terms of the GNU Lesser General Public License as published by
#  the Free Software Foundation, either version 3 of the License, or
#  (at your option) any later version.
#
#  MXCuBE is distributed in the hope that it will be useful,
#  but WITHOUT ANY WARRANTY; without even the implied warranty of
#  MERCHANTABILITY or FITNESS FOR A PARTICULAR PURPOSE.  See the
#  GNU Lesser General Public License for more details.
#
#  You should have received a copy of the GNU Lesser General Public License
#  along with MXCuBE. If not, see <http://www.gnu.org/licenses/>.

"""EMBLEnergy"""

import logging
import gevent

from HardwareRepository.HardwareObjects.abstract.AbstractEnergy import AbstractEnergy


__credits__ = ["EMBL Hamburg"]
__license__ = "LGPLv3+"
__category__ = "General"


class EMBLEnergy(AbstractEnergy):
    """
    Defines interface to the Tine energy server
    """

    def __init__(self, name):
        AbstractEnergy.__init__(self, name)

        self.ready_event = None
        self.undulator_gaps = ()
        self.ctrl_bytes = None
        self.bragg_break_status = None
        self.do_beam_alignment = False
        self.delta = 0
        self._tunable = True
        self._energy_value = None
        self._wavelength_value = None
        self._energy_limits = ()
        self._moving = None

        self.chan_energy = None
        self.chan_limit_low = None
        self.chan_limit_high = None
        self.chan_status = None
        self.chan_undulator_gaps = None
        self.chan_status_bragg_break = None
        self.cmd_set_energy = None
        self.cmd_energy_ctrl_byte = None
        self.cmd_set_break_bragg = None
        self.cmd_release_break_bragg = None
        self.cmd_reset_perp = None

    def init(self):
        self.ready_event = gevent.event.Event()

        self.cmd_set_energy = self.get_command_object("cmdSetEnergy")
        self.cmd_energy_ctrl_byte = self.get_command_object("cmdEnergyCtrlByte")
        self.cmd_set_break_bragg = self.get_command_object("cmdSetBreakBragg")
        self.cmd_release_break_bragg = self.get_command_object("cmdReleaseBreakBragg")
        self.cmd_reset_perp = self.get_command_object("cmdResetPerp")

        self.chan_energy = self.get_channel_object("chanEnergy")
        if self.chan_energy is not None:
            self.chan_energy.connect_signal("update", self.energy_position_changed)

        self.chan_limit_low = self.get_channel_object("chanLimitLow", optional=True)
        if self.chan_limit_low is not None:
            self.chan_limit_low.connect_signal("update", self.energy_limits_changed)

        self.chan_limit_high = self.get_channel_object("chanLimitHigh", optional=True)
        if self.chan_limit_high is not None:
            self.chan_limit_high.connect_signal("update", self.energy_limits_changed)

        self.chan_status = self.get_channel_object("chanStatus")
        if self.chan_status is not None:
            self.chan_status.connect_signal("update", self.energy_state_changed)

        self.chan_undulator_gaps = self.get_channel_object(
            "chanUndulatorGap", optional=True
        )
        if self.chan_undulator_gaps is not None:
            self.chan_undulator_gaps.connect_signal(
                "update", self.undulator_gaps_changed
            )

        self.chan_status_bragg_break = self.get_channel_object("chanStatusBraggBreak")
        if self.chan_status_bragg_break is not None:
            self.chan_status_bragg_break.connect_signal(
                "update", self.bragg_break_status_changed
            )

        try:
<<<<<<< HEAD
            self._default_energy = self.getProperty("defaultEnergy")
=======
            self._default_energy = self.get_property("defaultEnergy")
>>>>>>> 6bbb019e
        except Exception:
            logging.getLogger("HWR").warning("Energy: no default energy defined")

        try:
<<<<<<< HEAD
            self._energy_limits = eval(self.getProperty("staticLimits"))
=======
            self._energy_limits = eval(self.get_property("staticLimits"))
>>>>>>> 6bbb019e
        except Exception:
            self._energy_limits = (None, None)
        self.ctrl_bytes = eval(self.get_property("ctrlBytes"))

        if not self.chan_energy:
            self.energy_position_changed(self._default_energy * 1000)

    def set_do_beam_alignment(self, state):
        """
        Enables/disable beam alignment after changing the energy
        :param state: boolean
        :return:
        """
        self.do_beam_alignment = state

    def get_value(self):
        """
        Returns current energy in keV
        :return: float
        """

        value = self._default_energy
        if self.chan_energy is not None:
            try:
                value = self.chan_energy.get_value()
                return value[0] / 1000
            except Exception:
                logging.getLogger("HWR").exception(
                    "Energy: could not read current energy"
                )
                return None
        return value

    def get_wavelength(self):
        """
        Returns current wavelength in A
        :return: float
        """
        current_en = self.get_current_energy()
        current_wav = None

        if current_en is not None:
            current_wav = 12.3984 / current_en
        return current_wav

    def get_limits(self):
        """
        Returns energy limits as list of two floats
        :return: (float, float)
        """
        if self.chan_limit_low is not None and self.chan_limit_high is not None:
            try:
                self._energy_limits = (
                    self.chan_limit_low.get_value(),
                    self.chan_limit_high.get_value(),
                )
            except Exception:
                logging.getLogger("HWR").exception(
                    "Energy: could not read energy limits"
                )
        return self._energy_limits

    def get_wavelength_limits(self):
        """
        Returns wavelength limits as list of two floats
        :return: (float, float)
        """
        lims = None
        self._energy_limits = self.getEnergyLimits()
        if self._energy_limits is not None:
            lims = (12.3984 / self._energy_limits[1], 12.3984 / self.en_lims[0])
        return lims

    def move_energy_started(self):
        """
        Emits moveEnergyStarted signal
        :return:
        """
        self.emit("moveEnergyStarted", ())

    def move_energy_failed(self):
        """
        Emits moveEnergyFailedsignal
        :return:
        """
        self._moving = False
        self.emit("moveEnergyFailed", ())

    def move_energy_aborted(self):
        """
        Emits moveEnergyFailed signal
        :return:
        """
        self._moving = False
        self.emit("moveEnergyFailed", ())

    def move_energy_finished(self, result):
        """
        Emits moveEnergyFinished signal
        :param result:
        :return:
        """
        self._moving = False
        self.emit("moveEnergyFinished", ())

    def check_limits(self, value):
        """
        Checks given value if it is within limits
        """
        logging.getLogger("HWR").info("Checking the move limits")
        result = False

        if self._energy_limits[0] <= value <= self.en_lims[1]:
            logging.getLogger("HWR").info("Limits ok")
            result = True
        else:
            logging.getLogger("GUI").info("Energy: Requested value is out of limits")
        return result

    #
    # def start_move_wavelength(self, value, wait=True):
    #     """
    #     Starts wavelength change
    #     :param value: float
    #     :param wait: boolean
    #     :return:
    #     """
    #     logging.getLogger("HWR").info("Moving wavelength to (%s)" % value)
    #     return self.move_energy(12.3984 / value, wait)
    #     # return self.startMoveEnergy(value, wait)

    def cancel_move_energy(self):
        """
        Cancels energy change
        :return:
        """
        logging.getLogger("user_level_log").info("Energy: Cancel move")
        # self.moveEnergy.abort()

    def set_value(self, energy, wait=True):
        """
        Sets energy in keV
        """
        # gevent.spawn(self.move_energy_task(energy))
        self.move_energy_task(energy)

    def move_energy_task(self, energy):
        """
        Actual energy change task
        :param energy: in keV, float
        :return:
        """
        current_en = self.get_value()
        pos = abs(current_en - energy)
        self.delta = pos
        if pos < 0.001:
            self.emit("stateChanged", ("ready",))
        else:
            # if energy <= 6:
            #    self.cmd_energy_ctrl_byte(self.ctrl_bytes[0])
            # else:
            #    self.cmd_energy_ctrl_byte(self.ctrl_bytes[1])
            if self.cmd_energy_ctrl_byte is not None:
                if pos > 0.1:
                    # p13 63, p14 15
                    self.cmd_energy_ctrl_byte(self.ctrl_bytes[1])
                else:
                    self.cmd_energy_ctrl_byte(self.ctrl_bytes[0])

            self._moving = pos
            self.release_break_bragg()
            gevent.sleep(2)

            if self.cmd_set_energy:
                logging.getLogger("GUI").info("Energy: Moving to %.2f keV", energy)
                self.emit("statusInfoChanged", "Moving to %.2f keV" % energy)
                self.cmd_set_energy(energy)
            else:
                # Mockup mode
                self.energy_position_changed([energy * 1000])

    def set_wavelength(self, value, wait=True):
        """
        Changes wavelength (in Angstroms)
        :param value: wavelength in Angstroms (float)
        :param wait: boolean
        :return:
        """
        self.set_value(12.3984 / value, wait)

    def energy_position_changed(self, pos):
        """
        Event called when energy value has been changed
        :param pos: float
        :return:
        """
        # self.moveEnergyCmdFinished(True)
        if isinstance(pos, (list, tuple)):
            pos = pos[0]
        energy = pos / 1000
        if self._energy_value is None or abs(energy - self._energy_value) > 1e-3:
            self._energy_value = energy
            self._wavelength_value = 12.3984 / energy
            if self._wavelength_value is not None:
                self.emit("energyChanged", (self._energy_value, self._wavelength_value))
                self.emit("valueChanged", (self._energy_value,))

    def energy_limits_changed(self, limits):
        """
        Updates energy limits
        :param limits: (float, float)
        :return:
        """
        limits = self.get_limits()
        self.emit("energyLimitsChanged", (limits,))

    def energy_state_changed(self, state):
        """
        Updates energy status
        :param state: int
        :return:
        """
        # logging.getLogger('HWR').info("Energy: State changed to %s" % str(state))
        self.energy_server_check_for_errors(state)
        state = int(state[0])
        if state == 0:
            if self._moving:
                self._moving = False
                self.set_break_bragg()
                if self.cmd_reset_perp is not None:
                    logging.getLogger("HWR").info("Energy: Perp reset sent")
                    self.cmd_reset_perp()
            self.move_energy_finished(0)
            self.emit("stateChanged", "ready")
            self.emit("statusInfoChanged", "")
            if self.do_beam_alignment and self.delta > 0.1:
                self.emit("beamAlignmentRequested")
            self.delta = 0

        elif state == 1:
            self.move_energy_started()
            self.emit("stateChanged", "busy")

    def wait_ready(self, timeout=20):
        """
        Waits till energy change is done
        :param timeout: sec in int
        :return:
        """
        super(EMBLEnergy, self).wait_ready(timeout=20)

    def energy_server_check_for_errors(self, state):
        """
        Displays error message if the energy change fails
        :param state: list of ints
        :return:
        """
        if state[0] == 1.0 or state[1] == 63:
            return
        elems = ["hdm1", "hdm2", "roll", "undulator", "bragg", "perp"]
        message = "Energy: Error, setting energy failed on motors: "
        bits = [int(state[1]) >> i & 1 for i in range(5, -1, -1)]
        # logging.getLogger('GUI').error("%s"%bits)
        for i in range(6):
            if bits[i] == 0:
                message = "%s %s" % (message, elems[i])
        logging.getLogger("GUI").error(message)
        self.emit("statusInfoChanged", message)

    def bragg_break_status_changed(self, status):
        """
        Updates status of bragg breaks
        :param status:
        :return:
        """
        self.bragg_break_status = status

    def re_emit_values(self):
        """
        Reemits signals
        :return:
        """
        self.emit("energyChanged", (self._energy_value, self._wavelength_value))
        self.emit("valueChanged", (self._energy_value,))

    def undulator_gaps_changed(self, value):
        """
        Updates undulator gaps
        :param value:
        :return:
        """
        if isinstance(value, (list, tuple)):
            self.undulator_gaps = value[0]
        else:
            self.undulator_gaps = value

    def get_undulator_gaps(self):
        """
        Returns undulator gaps
        :return:
        """
        if self.chan_undulator_gaps:
            self.undulator_gaps_changed(self.chan_undulator_gaps.get_value())
        return self.undulator_gaps

    def set_break_bragg(self):
        """
        Sets bragg breaks
        :return:
        """
        if self.chan_status_bragg_break.get_value() != 0:
            logging.getLogger("GUI").warning("Energy: Setting bragg brake...")
            self.emit("statusInfoChanged", "Setting Bragg break...")
            gevent.sleep(3)
            self.wait_ready()
            gevent.sleep(1)
            self.wait_ready()
            logging.getLogger("HWR").info("Energy: Set bragg break cmd send")
            self.cmd_set_break_bragg(1)
            gevent.sleep(2)
            if self.chan_status_bragg_break is not None:
                logging.getLogger("HWR").warning(
                    "Energy: Waiting for break set (first try) ..."
                )
                with gevent.Timeout(
                    20, Exception("Energy: Timeout waiting for break set")
                ):
                    while self.chan_status_bragg_break.get_value() != 0:
                        gevent.sleep(0.1)
                gevent.sleep(3)
                logging.getLogger("HWR").warning(
                    "Waiting for break set (second try) ..."
                )
                with gevent.Timeout(20, Exception("Timeout waiting for break set")):
                    while self.chan_status_bragg_break.get_value() != 0:
                        gevent.sleep(0.1)
            else:
                gevent.sleep(10)
            self.emit("statusInfoChanged", "Bragg break set")
            logging.getLogger("GUI").info("Energy: Bragg brake set")
        else:
            logging.getLogger("GUI").info("Energy: Bragg brake already set")

    def release_break_bragg(self):
        """
        Release bragg breaks
        :return:
        """
        if self.chan_status_bragg_break.get_value() != 1:
            logging.getLogger("GUI").warning("Energy: Releasing bragg brake...")
            self.emit("statusInfoChanged", "Releasing Bragg break...")
            self.cmd_release_break_bragg(1)
            gevent.sleep(2)
            if self.chan_status_bragg_break is not None:
                logging.getLogger("GUI").warning(
                    "Energy: Waiting for brake released..."
                )
                with gevent.Timeout(
                    20, Exception("Energy: Timeout waiting for break release")
                ):
                    while self.chan_status_bragg_break.get_value() != 1:
                        gevent.sleep(0.1)

            else:
                logging.getLogger("GUI").info(
                    "Energy: Sleep 10 sec before brake released..."
                )
                gevent.sleep(10)
            logging.getLogger("GUI").info("Energy: Bragg brake released")
            self.emit("statusInfoChanged", "Bragg break released")
        else:
            logging.getLogger("GUI").info("Energy: Bragg brake already released")
            self.emit("statusInfoChanged", "Bragg break released")<|MERGE_RESOLUTION|>--- conflicted
+++ resolved
@@ -102,20 +102,12 @@
             )
 
         try:
-<<<<<<< HEAD
-            self._default_energy = self.getProperty("defaultEnergy")
-=======
             self._default_energy = self.get_property("defaultEnergy")
->>>>>>> 6bbb019e
         except Exception:
             logging.getLogger("HWR").warning("Energy: no default energy defined")
 
         try:
-<<<<<<< HEAD
-            self._energy_limits = eval(self.getProperty("staticLimits"))
-=======
             self._energy_limits = eval(self.get_property("staticLimits"))
->>>>>>> 6bbb019e
         except Exception:
             self._energy_limits = (None, None)
         self.ctrl_bytes = eval(self.get_property("ctrlBytes"))
