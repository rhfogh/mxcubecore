# encoding: utf-8
#
#  Project: MXCuBE
#  https://github.com/mxcube
#
#  This file is part of MXCuBE software.
#
#  MXCuBE is free software: you can redistribute it and/or modify
#  it under the terms of the GNU Lesser General Public License as published by
#  the Free Software Foundation, either version 3 of the License, or
#  (at your option) any later version.
#
#  MXCuBE is distributed in the hope that it will be useful,
#  but WITHOUT ANY WARRANTY; without even the implied warranty of
#  MERCHANTABILITY or FITNESS FOR A PARTICULAR PURPOSE.  See the
#  GNU Lesser General Public License for more details.
#
#  You should have received a copy of the GNU Lesser General Public License
#  along with MXCuBE.  If not, see <http://www.gnu.org/licenses/>.
"""Detector API"""

import abc
from HardwareRepository.BaseHardwareObjects import HardwareObject

__copyright__ = """ Copyright © 2019 by the MXCuBE collaboration """
__license__ = "LGPLv3+"


class AbstractDetector(HardwareObject):
    """Common base class for detectors"""

    __metaclass__ = abc.ABCMeta

    def __init__(self, name):
        HardwareObject.__init__(self, name)
        self._temperature = None
        self._humidity = None
        self._exposure_time_limits = (None, None)
        self._pixel_size = (None, None)

        self._binning_mode = 0
        self._roi_mode = 0
        self._roi_modes_list = []

        self._distance_motor_hwobj = None
        self.width = None  # [pixel]
        self.height = None  # [pixel]
        self._det_radius = None
        self._det_metadata = {}

    def init(self):
        """Initialise some common paramerters"""
        self.width = self.getProperty("width")
        self.height = self.getProperty("height")
        try:
            self._det_metadata = self.getProperties("beam")
        except KeyError:
            pass

        self._pixel_size = (self.getProperty("px"), self.getProperty("py"))

    def init(self):
        self._distance_motor_hwobj = self.getObjectByRole("detector_distance")

    @property
    def distance(self):
        """Property for contained detector_distance hardware object
        Returns:
            (AbstratctMotor): Hardware object.
        """
        return self._distance_motor_hwobj

<<<<<<< HEAD
    def get_distance_limits(self):
        """
        Returns:
            tuple[float, float]: tuple containing the pair lower limit, upper limit in mm
        """
        return self._distance_motor_hwobj.get_limits()

=======
>>>>>>> 2df3b269
    @abc.abstractmethod
    def has_shutterless(self):
        """Check if detector is capable of shutterless acquisition.
        Returns:
            (bool): True if detector is capable, False otherwise
        """
        return

    @abc.abstractmethod
    def prepare_acquisition(self, *args, **kwargs):
        """
        Prepares detector for acquisition
        """

    def last_image_saved(self):
        """
        Returns:
            str: path to last image
        """
        return None

    @abc.abstractmethod
    def start_acquisition(self):
        """
        Starts acquisition
        """

    def stop_acquisition(self):
        """
        Stops acquisition
        """

    def wait_ready(self):
        """
        Blocks until detector is ready
        """

    def get_roi_mode(self):
        """
        Returns:
            (str): current ROI mode
        """
        return self._roi_mode

    def set_roi_mode(self, roi_mode):
        """
        Args:
            roi_mode (int): ROI mode to set.
        """
        self._roi_mode = roi_mode

    def get_roi_mode_name(self):
        """
        Returns:
            (str): current ROI mode name
        """
        return self._roi_modes_list[self._roi_mode]

    def get_roi_modes(self):
        """
        Returns:
            tuple(str): Tuple with valid ROI modes.
        """
        return tuple(self._roi_modes_list)

    def get_exposure_time_limits(self):
        """
        Returns:
            tuple(float, float): Exposure time lower and upper limit [s]
        """
        return self._exposure_time_limits

    def get_pixel_size(self):
        """
        Returns:
            tuple(float, float): Pixel size for dimension 1 and 2 (x, y) [mm].
        """
        return self._pixel_size

    def get_binning_mode(self):
        """
        Returns:
            (int): current binning mode
        """
        return self._binning_mode

    def set_binning_mode(self, value):
        """
        Args:
            value (int): binning mode
        """
        self._binning_mode = value

    def get_beam_position(self, distance=None):
        """Calculate the beam position for a given distance.
        Args:
            distance(float): Distance [mm]
        Returns:
            tuple(float, float): Beam position x,y coordinates [pixel].
        """
        distance = distance or self._distance_motor_hwobj.get_value()
        try:
            return (
                float(distance * self._det_metadata["ax"] + self._det_metadata["bx"]),
                float(distance * self._det_metadata["ay"] + self._det_metadata["by"]),
            )
        except KeyError:
            return None, None

    def get_radius(self, distance=None):
        """Get the detector radius for a given distance.
        Args:
            distance (float): Distance [mm]
        Returns:
            (float): Detector radius [mm]
        """
        distance = distance or self._distance_motor_hwobj.get_value()
        beam_x, beam_y = self.get_beam_position(distance)
        self._det_radius = min(
            self.width - beam_x, self.height - beam_y, beam_x, beam_y
        )
        return self._det_radius

    def get_metadata(self):
        """Returns relevant metadata.
        Returns:
            (dict): metadata
        """
        self._det_metadata["width"] = self.width
        self._det_metadata["height"] = self.height

        return self._det_metadata<|MERGE_RESOLUTION|>--- conflicted
+++ resolved
@@ -33,6 +33,7 @@
 
     def __init__(self, name):
         HardwareObject.__init__(self, name)
+
         self._temperature = None
         self._humidity = None
         self._exposure_time_limits = (None, None)
@@ -59,9 +60,6 @@
 
         self._pixel_size = (self.getProperty("px"), self.getProperty("py"))
 
-    def init(self):
-        self._distance_motor_hwobj = self.getObjectByRole("detector_distance")
-
     @property
     def distance(self):
         """Property for contained detector_distance hardware object
@@ -70,16 +68,6 @@
         """
         return self._distance_motor_hwobj
 
-<<<<<<< HEAD
-    def get_distance_limits(self):
-        """
-        Returns:
-            tuple[float, float]: tuple containing the pair lower limit, upper limit in mm
-        """
-        return self._distance_motor_hwobj.get_limits()
-
-=======
->>>>>>> 2df3b269
     @abc.abstractmethod
     def has_shutterless(self):
         """Check if detector is capable of shutterless acquisition.
