--- conflicted
+++ resolved
@@ -121,13 +121,8 @@
         if self.robot:
             self.robot = DeviceProxy(self.robot)
 
-<<<<<<< HEAD
         self.exporter_addr = self.get_property("exporter_address")
-        """
-=======
-        self.exporter_addr = self.getProperty("exporter_address")
-
->>>>>>> 413d5287
+
         if self.exporter_addr:
             self.swstate_attr = self.add_channel(
                 {
@@ -138,12 +133,7 @@
                 "State",
             )
 
-<<<<<<< HEAD
-        """
         self.controller = self.get_object_by_role("controller")
-=======
-        self.controller = self.getObjectByRole("controller")
->>>>>>> 413d5287
         self.prepareLoad = self.get_command_object("moveToLoadingPosition")
         self.timeout = 3
         self.gripper_types = {
@@ -271,12 +261,7 @@
                 raise RuntimeError("Sample changer is busy cant mount/unmount")
 
     def _ready(self):
-<<<<<<< HEAD
-        # return self.swstate_attr.get_value() == "Ready"
-        return True
-=======
         return self.swstate_attr.get_value() == "Ready"
->>>>>>> 413d5287
 
     def _wait_ready(self, timeout=None):
         err_msg = "Timeout waiting for sample changer to be ready"
