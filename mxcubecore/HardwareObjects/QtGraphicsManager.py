#  Project: MXCuBE
#  https://github.com/mxcube.
#
#  This file is part of MXCuBE software.
#
#  MXCuBE is free software: you can redistribute it and/or modify
#  it under the terms of the GNU General Public License as published by
#  the Free Software Foundation, either version 3 of the License, or
#  (at your option) any later version.
#
#  MXCuBE is distributed in the hope that it will be useful,
#  but WITHOUT ANY WARRANTY; without even the implied warranty of
#  MERCHANTABILITY or FITNESS FOR A PARTICULAR PURPOSE.  See the
#  GNU General Public License for more details.
#
#  You should have received a copy of the GNU General Public License
#  along with MXCuBE.  If not, see <http://www.gnu.org/licenses/>.

"""
Qt4/5/PySide Graphics manager for MxCuBE.
Hardware object handles QGraphicsView and QGraphicsScene with all
objects and actions necessary for MXCuBE:
- Creating/removing/editing/drawing of centring points, collection vectors
  and 2D grids
- Display of beam shape, rotatio axis, scales
- Distance, angle and area measurement tools
- Video handling, scalling and magnification tools

example xml:
<object class="QtGraphicsManager">
   <object href="/mini-diff-mockup" role="diffractometer"/>
   <object href="/beam-info" role="beam_info"/>
   <object href="/Qtvideo-mockup" role="camera"/>

   <magnification_tool>{"scale": 4, "area_size": 50}</magnification_tool>
</object>
"""

from __future__ import print_function
import os
import math
import logging
try:
    import cPickle as pickle
except:
    import _pickle as pickle

<<<<<<< HEAD
=======
from gui.utils import QtImport

>>>>>>> e02c5c6e
from copy import deepcopy

import gevent
import numpy as np
from scipy import ndimage, interpolate, signal

from matplotlib import cm
import matplotlib.pyplot as plt

try:
    import lucid2 as lucid
except ImportError:
    try:
        import lucid
    except ImportError:
        pass

<<<<<<< HEAD
from gui.utils import QtImport

=======
# import AutoMesh
>>>>>>> e02c5c6e
from HardwareRepository.HardwareObjects import queue_model_objects
from HardwareRepository.BaseHardwareObjects import HardwareObject
from HardwareRepository.HardwareObjects import QtGraphicsLib as GraphicsLib

__credits__ = ["MXCuBE colaboration"]
__category__ = "Graphics"


class QtGraphicsManager(HardwareObject):
    def __init__(self, name):
        """
        :param name: name
        :type name: str
        """
        HardwareObject.__init__(self, name)

        self.diffractometer_hwobj = None
        self.beam_info_hwobj = None
        self.camera_hwobj = None

        self.graphics_config_filename = None
        self.omega_angle = 0
        self.pixels_per_mm = [0, 0]
        self.beam_position = [0, 0]
        self.beam_info_dict = {}
        self.graphics_scene_size = None
        self.mouse_position = [0, 0]
        self.image_scale = None
        self.image_scale_list = []
        self.auto_grid = None
        self.auto_grid_size_mm = (0, 0)

        self.omega_axis_info_dict = {}
        self.in_centring_state = None
        self.in_grid_drawing_state = None
        self.in_measure_distance_state = None
        self.in_measure_angle_state = None
        self.in_measure_area_state = None
        self.in_move_beam_mark_state = None
        self.in_select_items_state = None
        self.in_beam_define_state = None
        self.in_magnification_mode = None
        self.in_one_click_centering = None
        self.wait_grid_drawing_click = None
        self.wait_measure_distance_click = None
        self.wait_measure_angle_click = None
        self.wait_measure_area_click = None
        self.wait_beam_define_click = None
        self.current_centring_method = None
        self.point_count = 0
        self.line_count = 0
        self.grid_count = 0
        self.shape_dict = {}
        self.temp_animation_dir = None
        self.omega_move_delta = None
        self.cursor = None
        self.get_snapshot = None

        self.graphics_view = None
        self.graphics_camera_frame = None
        self.graphics_beam_item = None
        self.graphics_info_item = None
        self.graphics_scale_item = None
        self.graphics_omega_reference_item = None
        self.graphics_centring_lines_item = None
        self.graphics_histogram_item = None
        self.graphics_grid_draw_item = None
        self.graphics_measure_distance_item = None
        self.graphics_measure_angle_item = None
        self.graphics_measure_area_item = None
        self.graphics_move_beam_mark_item = None
        self.graphics_select_tool_item = None
        self.graphics_beam_define_item = None
        self.graphics_move_up_item = None
        self.graphics_move_right_item = None
        self.graphics_move_down_item = None
        self.graphics_move_left_item = None
        self.graphics_magnification_item = None

    def init(self):
        """Main init function. Initiates all graphics items, hwobjs and
           connects all qt signals to slots.
        """

        self.graphics_view = GraphicsLib.GraphicsView()
        self.graphics_camera_frame = GraphicsLib.GraphicsCameraFrame()
        self.graphics_scale_item = GraphicsLib.GraphicsItemScale(self)
        self.graphics_histogram_item = GraphicsLib.GraphicsItemHistogram(self)
        self.graphics_histogram_item.hide()
        self.graphics_omega_reference_item = GraphicsLib.GraphicsItemOmegaReference(
            self
        )
        self.graphics_beam_item = GraphicsLib.GraphicsItemBeam(self)
        self.graphics_info_item = GraphicsLib.GraphicsItemInfo(self)
        self.graphics_info_item.hide()
        self.graphics_move_beam_mark_item = GraphicsLib.GraphicsItemMoveBeamMark(self)
        self.graphics_move_beam_mark_item.hide()
        self.graphics_centring_lines_item = GraphicsLib.GraphicsItemCentringLines(self)
        self.graphics_centring_lines_item.hide()
        self.graphics_measure_distance_item = GraphicsLib.GraphicsItemMeasureDistance(
            self
        )
        self.graphics_measure_distance_item.hide()
        self.graphics_measure_angle_item = GraphicsLib.GraphicsItemMeasureAngle(self)
        self.graphics_measure_angle_item.hide()
        self.graphics_measure_area_item = GraphicsLib.GraphicsItemMeasureArea(self)
        self.graphics_measure_area_item.hide()
        self.graphics_select_tool_item = GraphicsLib.GraphicsSelectTool(self)
        self.graphics_select_tool_item.hide()
        self.graphics_beam_define_item = GraphicsLib.GraphicsItemBeamDefine(self)
        self.graphics_beam_define_item.hide()
        #self.graphics_move_up_item = GraphicsLib.GraphicsItemMoveButton(self, "up")
        #self.graphics_move_right_item = GraphicsLib.GraphicsItemMoveButton(
        #    self, "right"
        #)
        #self.graphics_move_down_item = GraphicsLib.GraphicsItemMoveButton(self, "down")
        #self.graphics_move_left_item = GraphicsLib.GraphicsItemMoveButton(self, "left")
        self.graphics_magnification_item = GraphicsLib.GraphicsMagnificationItem(self)
        self.graphics_magnification_item.hide()

        self.graphics_view.graphics_scene.addItem(self.graphics_camera_frame)
        self.graphics_view.graphics_scene.addItem(self.graphics_omega_reference_item)
        self.graphics_view.graphics_scene.addItem(self.graphics_beam_item)
        self.graphics_view.graphics_scene.addItem(self.graphics_info_item)
        self.graphics_view.graphics_scene.addItem(self.graphics_move_beam_mark_item)
        self.graphics_view.graphics_scene.addItem(self.graphics_centring_lines_item)
        self.graphics_view.graphics_scene.addItem(self.graphics_histogram_item)
        self.graphics_view.graphics_scene.addItem(self.graphics_scale_item)
        self.graphics_view.graphics_scene.addItem(self.graphics_measure_distance_item)
        self.graphics_view.graphics_scene.addItem(self.graphics_measure_angle_item)
        self.graphics_view.graphics_scene.addItem(self.graphics_measure_area_item)
        self.graphics_view.graphics_scene.addItem(self.graphics_select_tool_item)
        self.graphics_view.graphics_scene.addItem(self.graphics_beam_define_item)
        #self.graphics_view.graphics_scene.addItem(self.graphics_move_up_item)
        #self.graphics_view.graphics_scene.addItem(self.graphics_move_right_item)
        #self.graphics_view.graphics_scene.addItem(self.graphics_move_down_item)
        #self.graphics_view.graphics_scene.addItem(self.graphics_move_left_item)
        self.graphics_view.graphics_scene.addItem(self.graphics_magnification_item)

        self.graphics_view.scene().mouseClickedSignal.connect(self.mouse_clicked)
        self.graphics_view.scene().mouseDoubleClickedSignal.connect(
            self.mouse_double_clicked
        )
        self.graphics_view.scene().mouseReleasedSignal.connect(self.mouse_released)
        self.graphics_view.scene().itemClickedSignal.connect(self.item_clicked)
        self.graphics_view.scene().itemDoubleClickedSignal.connect(
            self.item_double_clicked
        )
        self.graphics_view.scene().moveItemClickedSignal.connect(self.move_item_clicked)
        self.graphics_view.mouseMovedSignal.connect(self.mouse_moved)
        self.graphics_view.keyPressedSignal.connect(self.key_pressed)
        self.graphics_view.wheelSignal.connect(self.mouse_wheel_scrolled)

        self.diffractometer_hwobj = self.getObjectByRole("diffractometer")
        if self.diffractometer_hwobj is not None:
            pixels_per_mm = self.diffractometer_hwobj.get_pixels_per_mm()
            self.diffractometer_pixels_per_mm_changed(pixels_per_mm)
            GraphicsLib.GraphicsItemGrid.set_grid_direction(
                self.diffractometer_hwobj.get_grid_direction()
            )

            self.connect(
                self.diffractometer_hwobj,
                "minidiffStateChanged",
                self.diffractometer_state_changed,
            )
            self.connect(
                self.diffractometer_hwobj,
                "centringStarted",
                self.diffractometer_centring_started,
            )
            self.connect(
                self.diffractometer_hwobj,
                "centringAccepted",
                self.create_centring_point,
            )
            self.connect(
                self.diffractometer_hwobj,
                "centringSuccessful",
                self.diffractometer_centring_successful,
            )
            self.connect(
                self.diffractometer_hwobj,
                "centringFailed",
                self.diffractometer_centring_failed,
            )
            self.connect(
                self.diffractometer_hwobj,
                "pixelsPerMmChanged",
                self.diffractometer_pixels_per_mm_changed,
            )
            self.connect(
                self.diffractometer_hwobj,
                "omegaReferenceChanged",
                self.diffractometer_omega_reference_changed,
            )
            self.connect(
                self.diffractometer_hwobj,
                "phiMotorMoved",
                self.diffractometer_phi_motor_moved,
            )
            self.connect(
                self.diffractometer_hwobj,
                "minidiffPhaseChanged",
                self.diffractometer_phase_changed,
            )
        else:
            logging.getLogger("HWR").error(
                "GraphicsManager: Diffractometer hwobj not defined"
            )

        self.beam_info_hwobj = self.getObjectByRole("beam_info")
        if self.beam_info_hwobj is not None:
            self.beam_info_dict = self.beam_info_hwobj.get_beam_info()
            self.beam_position = self.beam_info_hwobj.get_beam_position()
            self.connect(
                self.beam_info_hwobj, "beamPosChanged", self.beam_position_changed
            )
            self.connect(
                self.beam_info_hwobj, "beamInfoChanged", self.beam_info_changed
            )

            self.beam_info_changed(self.beam_info_dict)
            self.beam_position_changed(self.beam_info_hwobj.get_beam_position())
        else:
            logging.getLogger("HWR").error(
                "GraphicsManager: BeamInfo hwobj not defined"
            )

        self.camera_hwobj = self.getObjectByRole(
            self.getProperty("camera_name", "camera")
        )
        if self.camera_hwobj is not None:
            graphics_scene_size = self.camera_hwobj.get_image_dimensions()
            self.set_graphics_scene_size(graphics_scene_size, False)
            self.camera_hwobj.start_camera()
            self.connect(self.camera_hwobj, "imageReceived", self.camera_image_received)
        else:
            logging.getLogger("HWR").error("GraphicsManager: Camera hwobj not defined")

        try:
            self.image_scale_list = eval(self.getProperty("image_scale_list", "[]"))
            if len(self.image_scale_list) > 0:
                self.image_scale = self.getProperty("default_image_scale")
                self.set_image_scale(self.image_scale, self.image_scale is not None)
        except BaseException:
            pass

        """
        if self.getProperty("store_graphics_config") == True:
            #atexit.register(self.save_graphics_config)
            self.graphics_config_filename = self.getProperty("graphics_config_filename")
            if self.graphics_config_filename is None:
                self.graphics_config_filename = os.path.join(
                    self.user_file_directory,
                    "graphics_config.dat")
            self.load_graphics_config()
        """

        try:
            self.auto_grid_size_mm = eval(self.getProperty("auto_grid_size_mm"))
        except BaseException:
            self.auto_grid_size_mm = (0.2, 0.2)

        """
        self.graphics_move_up_item.setVisible(
            self.getProperty("enable_move_buttons") is True
        )
        self.graphics_move_right_item.setVisible(
            self.getProperty("enable_move_buttons") is True
        )
        self.graphics_move_down_item.setVisible(
            self.getProperty("enable_move_buttons") is True
        )
        self.graphics_move_left_item.setVisible(
            self.getProperty("enable_move_buttons") is True
        ) 
        """

        # self.set_scrollbars_off(\
        #     self.getProperty("scrollbars_always_off") is True)

        try:
            self.graphics_magnification_item.set_properties(
                eval(self.getProperty("magnification_tool"))
            )
        except BaseException:
            pass

        # try:
        #    self.set_view_scale(self.getProperty("view_scale"))
        # except:
        #    pass

        #self.temp_animation_dir = os.path.join(self.user_file_directory, "animation")

        self.omega_move_delta = self.getProperty("omega_move_delta", 10)

        custom_cursor_filename = self.getProperty("custom_cursor", "")
        if os.path.exists(custom_cursor_filename):
            self.cursor = QtImport.QCursor(QtImport.QPixmap(custom_cursor_filename), 0, 0)
            self.set_cursor_busy(False)
        else:
            self.cursor = QtImport.Qt.ArrowCursor

        self.get_snapshot = self.get_scene_snapshot

    def save_graphics_config(self):
        """Saves graphical objects in the file
        """

        return 
        """
        graphics_config_file.write(pickle.dumps(self.dump_shapes()))
        if self.graphics_config_filename is None:
            return

        logging.getLogger("HWR").debug("GraphicsManager: Saving graphics " + \
            "in configuration file %s" % self.graphics_config_filename)
        try:
            if not os.path.exists(os.path.dirname(self.graphics_config_filename)):
                os.makedirs(os.path.dirname(self.graphics_config_filename))
            graphics_config_file = open(self.graphics_config_filename, "w")
            graphics_config = []
            for shape in self.get_shapes():
                if isinstance(shape, GraphicsLib.GraphicsItemPoint):
                    cpos = shape.get_centred_position()
                    graphics_config.append({"type" : "point",
                                            "index": shape.index,
                                            "pos_x": shape.start_coord,
                                            "pos_y": shape.end_coord,
                                            "cpos": cpos.as_dict(),
                                            "cpos_index": cpos.get_index()})
                elif isinstance(shape, GraphicsLib.GraphicsItemLine):
                    (start_point_index, end_point_index) = shape.get_points_index()
                    graphics_config.append({"type" : "line",
                                            "index": shape.index,
                                            "start_point_index": start_point_index,
                                            "end_point_index": end_point_index,})

            graphics_config_file.write(repr(graphics_config))
            graphics_config_file.close()
        except:
            logging.getLogger("HWR").error("GraphicsManager: Error saving graphics " + \
               "in configuration file %s" % self.graphics_config_filename)
        """

    def load_graphics_config(self):
        """Loads graphics from file
        """
        if os.path.exists(self.graphics_config_filename):
            try:
                logging.getLogger("HWR").debug(
                    "GraphicsManager: Loading graphics "
                    + "from configuration file %s" % self.graphics_config_filename
                )
                graphics_config_file = open(self.graphics_config_filename)
                graphics_config = eval(graphics_config_file.read())
                for graphics_item in graphics_config:
                    if graphics_item["type"] == "point":
                        point = self.create_centring_point(
                            None, {"motors": graphics_item["cpos"]}
                        )
                        point.index = graphics_item["index"]
                        cpos = point.get_centred_position()
                        cpos.set_index(graphics_item["cpos_index"])
                for graphics_item in graphics_config:
                    if graphics_item["type"] == "line":
                        start_point = self.get_point_by_index(
                            graphics_item["start_point_index"]
                        )
                        end_point = self.get_point_by_index(
                            graphics_item["end_point_index"]
                        )
                        self.create_line(start_point, end_point)
                self.de_select_all()
                graphics_config_file.close()
            except BaseException:
                logging.getLogger("HWR").error(
                    "GraphicsManager: Unable to load "
                    + "graphics from configuration file %s"
                    % self.graphics_config_filename
                )

    def dump_shapes(self):
        graphics_config = []
        for shape in self.get_shapes():
            if isinstance(shape, GraphicsLib.GraphicsItemPoint):
                cpos = shape.get_centred_position()
                graphics_config.append(
                    {
                        "type": "point",
                        "index": shape.index,
                        "pos_x": shape.start_coord,
                        "pos_y": shape.end_coord,
                        "cpos": cpos.as_dict(),
                        "cpos_index": cpos.get_index(),
                    }
                )
            elif isinstance(shape, GraphicsLib.GraphicsItemLine):
                (start_point_index, end_point_index) = shape.get_points_index()
                graphics_config.append(
                    {
                        "type": "line",
                        "index": shape.index,
                        "start_point_index": start_point_index,
                        "end_point_index": end_point_index,
                    }
                )

        return graphics_config

    def load_shapes(self, graphics_config):
        for graphics_item in graphics_config:
            if graphics_item["type"] == "point":
                point = self.create_centring_point(
                    None, {"motors": graphics_item["cpos"]}, emit=False
                )
                point.index = graphics_item["index"]
                cpos = point.get_centred_position()
                cpos.set_index(graphics_item["cpos_index"])
        for graphics_item in graphics_config:
            if graphics_item["type"] == "line":
                start_point = self.get_point_by_index(
                    graphics_item["start_point_index"]
                )
                end_point = self.get_point_by_index(graphics_item["end_point_index"])
                self.create_line(start_point, end_point, emit=False)
        self.de_select_all()

    def camera_image_received(self, pixmap_image):
        """Method called when a frame from camera arrives.
           Slot to signal 'imageReceived'

        :param pixmap_image: frame from camera
        :type pixmap_image: QtGui.QPixmapImage
        """
        if self.image_scale:
            pixmap_image = pixmap_image.scaled(
                QtImport.QSize(
                    pixmap_image.width() * self.image_scale,
                    pixmap_image.height() * self.image_scale,
                )
            )
        self.graphics_camera_frame.setPixmap(pixmap_image)

        if self.in_magnification_mode:
            self.graphics_magnification_item.set_pixmap(pixmap_image)

    def beam_position_changed(self, position):
        """Method called when beam position on the screen changed.

        :param position: beam position on a screen
        :type position: list of two int
        """
        if position:
            self.beam_position = position
            for graphics_item in self.graphics_view.graphics_scene.items():
                if isinstance(graphics_item, GraphicsLib.GraphicsItem):
                    graphics_item.set_beam_position(position)

    def beam_info_changed(self, beam_info):
        """Method called when beam info changed

        :param beam_info: information about the beam shape
        :type beam_info: dict with beam info parameters
        """
        if beam_info:
            self.beam_info_dict = beam_info
            for graphics_item in self.graphics_view.graphics_scene.items():
                if isinstance(graphics_item, GraphicsLib.GraphicsItem):
                    graphics_item.set_beam_info(beam_info)

    def diffractometer_state_changed(self, *args):
        """Method called when diffractometer state changed.
           Updates point screen coordinates and grid coorner coordinates.
           If diffractometer not ready then hides all shapes.
        """
        if self.diffractometer_hwobj.is_ready() and not self.in_centring_state:
            for shape in self.get_shapes():
                if isinstance(shape, GraphicsLib.GraphicsItemPoint):
                    cpos = shape.get_centred_position()
                    new_x, new_y = self.diffractometer_hwobj.motor_positions_to_screen(
                        cpos.as_dict()
                    )
                    shape.set_start_position(new_x, new_y)
                elif isinstance(shape, GraphicsLib.GraphicsItemGrid):
                    grid_cpos = shape.get_centred_position()
                    if grid_cpos is not None:
                        current_cpos = queue_model_objects.CentredPosition(
                            self.diffractometer_hwobj.get_positions()
                        )

                        current_cpos.set_motor_pos_delta(0.1)
                        grid_cpos.set_motor_pos_delta(0.1)

                        if hasattr(grid_cpos, "zoom"):
                            current_cpos.zoom = grid_cpos.zoom

                        center_coord = self.diffractometer_hwobj.motor_positions_to_screen(
                            grid_cpos.as_dict()
                        )
                        if center_coord:
                            shape.set_center_coord(center_coord)

                            corner_coord = []
                            for motor_pos in shape.get_motor_pos_corner():
                                corner_coord.append(
                                    (
                                        self.diffractometer_hwobj.motor_positions_to_screen(
                                            motor_pos
                                        )
                                    )
                                )
                            shape.set_corner_coord(corner_coord)

                            if current_cpos == grid_cpos:
                                shape.set_projection_mode(False)
                            else:
                                shape.set_projection_mode(True)

            self.show_all_items()
            self.graphics_view.graphics_scene.update()
            #self.update_histogram()
            self.emit("diffractometerReady", True)
        else:
            self.hide_all_items()
            self.emit("diffractometerReady", False)

    def diffractometer_phase_changed(self, phase):
        """Phase changed event.
           If PHASE_BEAM then displays a grid on the screen
        """
        self.graphics_scale_item.set_display_grid(
            phase == self.diffractometer_hwobj.PHASE_BEAM
        )
        self.emit("diffractometerPhaseChanged", phase)

    def diffractometer_centring_started(self, centring_method, flexible):
        """Method called when centring started as a reply from diffractometer

        :param centring_method: centring method
        :type centring_method: str
        :param flexible: flexible bit
        :type flexible: bool
        :emits: centringStarted
        """
        self.current_centring_method = centring_method
        self.set_centring_state(True)
        self.emit("centringStarted")

    def create_centring_point(self, centring_state, centring_status, emit=True):
        """Creates a new centring position and adds it to graphics point.

        :param centring_state:
        :type centring_state: str
        :param centring_status: dictionary with motor pos and etc
        :type centring_status: dict
        :emits: centringInProgress
        """
        p_dict = {}

        if "motors" in centring_status and "extraMotors" in centring_status:

            p_dict = dict(centring_status["motors"], **centring_status["extraMotors"])
        elif "motors" in centring_status:
            p_dict = dict(centring_status["motors"])

        self.emit("centringInProgress", False)

        if p_dict:
            cpos = queue_model_objects.CentredPosition(p_dict)
            screen_pos = self.diffractometer_hwobj.motor_positions_to_screen(
                cpos.as_dict()
            )
            point = GraphicsLib.GraphicsItemPoint(
                cpos, True, screen_pos[0], screen_pos[1]
            )
            self.add_shape(point, emit)
            cpos.set_index(point.index)
            return point

    def diffractometer_centring_successful(self, method, centring_status):
        """Last stage in centring procedure

        :param method: method name
        :type method: str
        :param centring_status: centring status
        :type centring_status: dict
        :emits: - centringSuccessful
                - infoMsg
        """
        self.set_cursor_busy(False)
        self.set_centring_state(False)
        self.diffractometer_state_changed()
        self.emit("centringSuccessful", method, centring_status)
        self.emit(
            "infoMsg",
            "Click Save to store the centred point " + "or start a new centring",
        )

    def diffractometer_centring_failed(self, method, centring_status):
        """CleanUp method after centring failed

        :param method: method name
        :type method: str
        :param centring_status: centring status
        :type centring_status: dict
        :emits: - centringFailed
                - infoMsg
        """
        self.set_cursor_busy(False)
        self.set_centring_state(False)
        self.emit("centringFailed", method, centring_status)
        self.emit("infoMsg", "")

    def diffractometer_pixels_per_mm_changed(self, pixels_per_mm):
        """Updates graphics scale when zoom changed

        :param pixels_per_mm: two floats for scaling
        :type pixels_per_mm: list with two floats
        """

        if type(pixels_per_mm) in (list, tuple):
            if pixels_per_mm != self.pixels_per_mm:
                self.pixels_per_mm = pixels_per_mm
                for item in self.graphics_view.graphics_scene.items():
                    if isinstance(item, GraphicsLib.GraphicsItem):
                        item.set_pixels_per_mm(self.pixels_per_mm)
                self.graphics_view.graphics_scene.update()

    def diffractometer_omega_reference_changed(self, omega_reference):
        """Method called when omega reference changed

        :param omega_reference: omega reference values
        :type omega_reference: list of two coordinated
        """
        self.graphics_omega_reference_item.set_reference(omega_reference)

    def diffractometer_phi_motor_moved(self, position):
        """Method when phi motor changed. Updates omega reference by
           redrawing phi angle

        :param position: phi rotation value
        :type position: float
        """
        self.omega_angle = position
        self.graphics_omega_reference_item.set_phi_position(position)

    def mouse_clicked(self, pos_x, pos_y, left_click=True):
        """Method when mouse clicked on GraphicsScene

        :param pos_x: screen coordinate X
        :type pos_x: int
        :param pos_y: screen coordinate Y
        :type pos_y: int
        :param left_click: left button clicked
        :type left_click: bool
        :emits: - shapeSelected
                - pointSelected
                - infoMsg
        """
        if self.in_centring_state:
            self.graphics_centring_lines_item.add_position(pos_x, pos_y)
            self.diffractometer_hwobj.image_clicked(pos_x, pos_y)
        elif self.wait_grid_drawing_click:
            self.in_grid_drawing_state = True
            self.graphics_grid_draw_item.set_draw_mode(True)
            self.graphics_grid_draw_item.set_start_position(pos_x, pos_y)
            self.graphics_grid_draw_item.show()
        elif self.wait_measure_distance_click:
            self.start_graphics_item(self.graphics_measure_distance_item)
            self.in_measure_distance_state = True
            self.wait_measure_distance_click = False
        elif self.wait_measure_angle_click:
            self.start_graphics_item(self.graphics_measure_angle_item)
            self.in_measure_angle_state = True
            self.wait_measure_angle_click = False
        elif self.wait_measure_area_click:
            self.start_graphics_item(self.graphics_measure_area_item)
            self.in_measure_area_state = True
            self.wait_measure_area_click = False
        elif self.wait_beam_define_click:
            self.start_graphics_item(self.graphics_beam_define_item)
            self.in_beam_define_state = True
            self.wait_beam_define_click = False
        elif self.in_measure_distance_state:
            self.graphics_measure_distance_item.store_coord(pos_x, pos_y)
        elif self.in_measure_angle_state:
            self.graphics_measure_angle_item.store_coord(pos_x, pos_y)
        elif self.in_measure_area_state:
            self.graphics_measure_area_item.store_coord()
        elif self.in_move_beam_mark_state:
            self.stop_move_beam_mark()
        elif self.in_beam_define_state:
            self.stop_beam_define()
            # self.graphics_beam_define_item.store_coord(pos_x, pos_y)
        elif self.in_one_click_centering:
            self.diffractometer_hwobj.start_move_to_beam(pos_x, pos_y)
        else:
            self.emit("pointSelected", None)
            self.emit("infoMsg", "")
            if left_click:
                self.graphics_select_tool_item.set_start_position(pos_x, pos_y)
                self.graphics_select_tool_item.set_end_position(pos_x, pos_y)
                self.graphics_select_tool_item.show()
                self.in_select_items_state = True
            for graphics_item in self.graphics_view.scene().items():
                graphics_item.setSelected(False)
                if type(graphics_item) in [
                    GraphicsLib.GraphicsItemPoint,
                    GraphicsLib.GraphicsItemLine,
                    GraphicsLib.GraphicsItemGrid,
                ]:
                    self.emit("shapeSelected", graphics_item, False)
                    # if isinstance(graphics_item, GraphicsLib.GraphicsItemPoint):
                    #    self.emit("pointSelected", graphics_item)

    def mouse_double_clicked(self, pos_x, pos_y):
        """If in one of the measuring states, then stops measuring.
           Otherwise moves to screen coordinate

        :param pos_x: screen coordinate X
        :type pos_x: int
        :param pos_y: screen coordinate Y
        :type pos_y: int
        """
        if self.in_measure_distance_state:
            self.stop_measure_distance()
        elif self.in_measure_angle_state:
            self.stop_measure_angle()
        elif self.in_measure_area_state:
            self.stop_measure_area()
        elif self.in_beam_define_state:
            self.stop_beam_define()
        else:
            self.diffractometer_hwobj.move_to_beam(pos_x, pos_y)
        self.emit("imageDoubleClicked", pos_x, pos_y)

    def mouse_released(self, pos_x, pos_y):
        """Mouse release method. Used to finish grid drawing and item
           selection with selection rectangle

        :param pos_x: screen coordinate X
        :type pos_x: int
        :param pos_y: screen coordinate Y
        :type pos_y: int
        :emits: shapeCreated
        """
        if self.in_grid_drawing_state:
            self.set_cursor_busy(False)
            self.update_grid_motor_positions(self.graphics_grid_draw_item)
            self.graphics_grid_draw_item.set_draw_mode(False)
            self.wait_grid_drawing_click = False
            self.in_grid_drawing_state = False
            self.de_select_all()
            self.emit("shapeCreated", self.graphics_grid_draw_item, "Grid")
            self.graphics_grid_draw_item.setSelected(True)
            self.graphics_grid_draw_item.update_coordinate_map()
            self.shape_dict[
                self.graphics_grid_draw_item.get_display_name()
            ] = self.graphics_grid_draw_item
        elif self.in_beam_define_state:
            self.stop_beam_define()
        elif self.in_select_items_state:
            self.graphics_select_tool_item.hide()
            self.in_select_items_state = False
            """
            for point in self.get_points():
                if point.isSelected():
                    self.emit("pointSelected", point)
            """
            self.select_lines_and_grids()

    def mouse_moved(self, pos_x, pos_y):
        """Executed when mouse moved. Used in all measure methods, centring
           procedure and item selection procedure.

        :param pos_x: screen coordinate X
        :type pos_x: int
        :param pos_y: screen coordinate Y
        :type pos_y: int
        :emits: mouseMoved
        """
        self.emit("mouseMoved", pos_x, pos_y)
        self.mouse_position[0] = pos_x
        self.mouse_position[1] = pos_y
        if self.in_centring_state or self.in_one_click_centering:
            self.graphics_centring_lines_item.set_start_position(pos_x, pos_y)
        elif self.in_grid_drawing_state:
            if self.graphics_grid_draw_item.is_draw_mode():
                self.graphics_grid_draw_item.set_end_position(pos_x, pos_y)
        elif self.in_measure_distance_state:
            self.graphics_measure_distance_item.set_coord(self.mouse_position)
        elif self.in_measure_angle_state:
            self.graphics_measure_angle_item.set_coord(self.mouse_position)
        elif self.in_measure_area_state:
            self.graphics_measure_area_item.set_coord(self.mouse_position)
        elif self.in_move_beam_mark_state:
            self.graphics_move_beam_mark_item.set_end_position(
                self.mouse_position[0], self.mouse_position[1]
            )
        elif self.in_beam_define_state:
            self.graphics_beam_define_item.set_end_position(
                self.mouse_position[0], self.mouse_position[1]
            )
        elif self.in_select_items_state:

            self.graphics_select_tool_item.set_end_position(pos_x, pos_y)
            select_start_x = self.graphics_select_tool_item.start_coord[0]
            select_start_y = self.graphics_select_tool_item.start_coord[1]
            if abs(select_start_x - pos_x) > 5 and abs(select_start_y - pos_y) > 5:
                painter_path = QtImport.QPainterPath()
                painter_path.addRect(
                    min(select_start_x, pos_x),
                    min(select_start_y, pos_y),
                    abs(select_start_x - pos_x),
                    abs(select_start_y - pos_y),
                )
                self.graphics_view.graphics_scene.setSelectionArea(painter_path)
                """
                for point in self.get_points():
                    if point.isSelected():
                        self.emit("pointSelected", point)
                self.select_lines_and_grids()
                """
        elif self.in_magnification_mode:
            self.graphics_magnification_item.set_end_position(pos_x, pos_y)

        # TODO add grid commands
        # else:
        #    for shape in self.get_selected_shapes():
        #        if isinstance(shape, GraphicsLib.GraphicsItemGrid):
        #            print(shape)

    def key_pressed(self, key_event):
        """Method when key on GraphicsView pressed.
           - Deletes selected shapes if Delete pressed
           - Cancels measurement action if Escape pressed

        :param key_event: key event type
        :type key_event: str
        """
        if key_event == "Delete":
            for item in self.graphics_view.graphics_scene.items():
                if item.isSelected():
                    self.delete_shape(item)
        elif key_event == "Escape":
            self.stop_measure_distance()
            self.stop_measure_angle()
            self.stop_measure_area()
            self.stop_one_click_centring()
            if self.in_beam_define_state:
                self.stop_beam_define()
            if self.in_magnification_mode:
                self.set_magnification_mode(False)
            self.in_move_beam_mark_state = False
            self.graphics_move_beam_mark_item.hide()
            # self.graphics_beam_item.set_detected_beam_position(None, None)

        # elif key_event == "Up":
        #    self.diffractometer_hwobj.move_to_beam(self.beam_position[0],
        #                                           self.beam_position[1] - 50)
        # elif key_event == "Down":
        #    self.diffractometer_hwobj.move_to_beam(self.beam_position[0],
        #                                           self.beam_position[1] + 50)
        elif key_event == "Plus":
            self.diffractometer_hwobj.zoom_in()
        elif key_event == "Minus":
            self.diffractometer_hwobj.zoom_out()

    def mouse_wheel_scrolled(self, delta):
        """Method called when mouse wheel is scrolled.
           Rotates omega axis up or down
        """
        if delta > 0:
            self.diffractometer_hwobj.move_omega_relative(self.omega_move_delta)
        else:
            self.diffractometer_hwobj.move_omega_relative(-self.omega_move_delta)

    def item_clicked(self, item, state):
        """Item clicked event

        :param item: clicked item
        :type item: QGraphicsLib.GraphicsItem
        :param state: selection state
        :type state: bool
        :emits: - pointsSelected
                - infoMsg
        """
        if type(item) in [
            GraphicsLib.GraphicsItemPoint,
            GraphicsLib.GraphicsItemLine,
            GraphicsLib.GraphicsItemGrid,
        ]:
            self.emit("shapeSelected", item, state)
            if isinstance(item, GraphicsLib.GraphicsItemPoint):
                self.emit("pointSelected", item)
                self.emit("infoMsg", item.get_full_name() + " selected")

    def item_double_clicked(self, item):
        """Item double clicked method.
           If centring point double clicked then moves motors to the
           centring position

        :param item: double clicked item
        :type item: QGraphicsLib.GraphicsItem
        """
        if isinstance(item, GraphicsLib.GraphicsItemPoint):
            self.diffractometer_hwobj.move_to_centred_position(
                item.get_centred_position()
            )

    def move_item_clicked(self, direction):
        """Moves sample
        """
        # TODO Not implemented yet
        print("Move screen: ", direction)

    def set_cursor_busy(self, state):
        if state:
            QtImport.QApplication.setOverrideCursor(QtImport.QCursor(QtImport.Qt.BusyCursor))
        else:
            QtImport.QApplication.setOverrideCursor(self.cursor)

    def get_graphics_view(self):
        """Rturns current GraphicsView

        :returns: QGraphicsView
        """
        return self.graphics_view

    def get_graphics_camera_frame(self):
        """Rturns current CameraFrame

        :returns: GraphicsCameraFrame
        """
        return self.graphics_camera_frame

    def set_graphics_scene_size(self, size, fixed):
        """Sets fixed size of scene

        :param size: scene size
        :type size: list
        :param fixed: fixed bit
        :type fixed: bool
        """
        if not self.graphics_scene_size or fixed:
            self.graphics_scene_size = size
            self.graphics_scale_item.set_start_position(size[0], size[1])
            self.graphics_view.scene().setSceneRect(0, 0, size[0], size[1])
            # self.graphics_view.setFixedSize(size[0] + 2, size[1] + 2)

    def set_centring_state(self, state):
        """Sets centrin state

        :param state: centring state
        :type state: bool
        """
        self.in_centring_state = state
        self.graphics_centring_lines_item.setVisible(state)
        self.graphics_centring_lines_item.centring_points = []
        if not state:
            self.set_cursor_busy(False)

    def get_shapes(self):
        """Returns currently handled shapes.

        :returns: list with shapes
        """
        shapes_list = []
        for shape in self.graphics_view.graphics_scene.items():
            if type(shape) in (
                GraphicsLib.GraphicsItemPoint,
                GraphicsLib.GraphicsItemLine,
                GraphicsLib.GraphicsItemGrid,
            ):
                shapes_list.append(shape)
        return shapes_list

    def get_points(self):
        """Returns all points

        :returns: list with GraphicsLib.GraphicsItemPoint
        """
        current_points = []

        for shape in self.get_shapes():
            if isinstance(shape, GraphicsLib.GraphicsItemPoint):
                current_points.append(shape)

        return current_points

    def get_point_by_index(self, index):
        """Returns centring point by its index

        :param index: point index
        :type inde: int
        :returns: QtGraphicsLib.GraphicsPoint
        """
        for point in self.get_points():
            if point.index == index:
                return point

    def add_shape(self, shape, emit=True):
        """Adds the shape <shape> to the list of handled objects.

        :param shape: Shape to add.
        :type shape: Shape object.
        :emits: shapeSelected
        """
        self.de_select_all()
        if isinstance(shape, GraphicsLib.GraphicsItemPoint):
            self.point_count += 1
            shape.index = self.point_count
        elif isinstance(shape, GraphicsLib.GraphicsItemLine):
            self.line_count += 1
            shape.index = self.line_count
        self.shape_dict[shape.get_display_name()] = shape
        self.graphics_view.graphics_scene.addItem(shape)

        if isinstance(shape, GraphicsLib.GraphicsItemPoint):
            if emit:
                self.emit("shapeCreated", shape, "Point")
            self.emit("pointSelected", shape)
            self.emit("infoMsg", "Centring %s created" % shape.get_full_name())
        elif isinstance(shape, GraphicsLib.GraphicsItemLine):
            if emit:
                self.emit("shapeCreated", shape, "Line")
            self.emit("infoMsg", "%s created" % shape.get_full_name())

        shape.set_tool_tip()
        shape.setSelected(True)
        self.emit("shapeSelected", shape, True)

    def delete_shape(self, shape):
        """Removes the shape <shape> from the list of handled shapes.

        :param shape: The shape to remove
        :type shape: GraphicsLib.GraphicsItem object
        :emits: shapeDeleted
        """
        if isinstance(shape, GraphicsLib.GraphicsItemPoint):
            for s in self.get_shapes():
                if isinstance(s, GraphicsLib.GraphicsItemLine):
                    if shape in s.get_graphics_points():
                        self.delete_shape(s)
                        break
        shape_type = ""
        if isinstance(shape, GraphicsLib.GraphicsItemPoint):
            shape_type = "Point"
        elif isinstance(shape, GraphicsLib.GraphicsItemLine):
            shape_type = "Line"
        elif isinstance(shape, GraphicsLib.GraphicsItemGrid):
            shape_type = "Grid"

        self.graphics_view.graphics_scene.removeItem(shape)
        self.graphics_view.graphics_scene.update()
        self.emit("shapeDeleted", shape, shape_type)

    def get_shape_by_name(self, shape_name):
        """Returns shape by name

        :param shape_name: name of the shape
        :type shape_name: str
        :returns: GraphicsLib.GraphicsItem
        """
        return self.shape_dict.get(shape_name)

    def clear_all(self):
        """Clear the shape history, remove all contents.
        """
        self.point_count = 0
        self.line_count = 0
        self.grid_count = 0
        for shape in self.get_shapes():
            if shape == self.auto_grid:
                shape.hide()
            else:
                self.delete_shape(shape)
        self.graphics_view.graphics_scene.update()

    def de_select_all(self):
        """Deselects all shapes
        """
        self.graphics_view.graphics_scene.clearSelection()

    def select_shape(self, shape, state=True):
        """Selects shape

        :param shape: shape to be selected or unselected
        :type shape: Qtg4_GraphicsLib.GraphicsItem
        :param state: selection state
        :type state: bool
        """
        shape.setSelected(state)
        self.graphics_view.graphics_scene.update()

    def select_all_points(self):
        """Selects all points
        """
        self.de_select_all()
        for shape in self.get_points():
            shape.setSelected(True)
        self.graphics_view.graphics_scene.update()

    def select_shape_with_cpos(self, cpos):
        """Selects point with centred position

        :param cpos: centring point
        :type cpos: queue_model_objects.CentredPosition
        """
        self.de_select_all()
        for shape in self.get_points():
            if shape.get_centred_position() == cpos:
                shape.setSelected(True)
        # self.graphics_view.graphics_scene.update()

    def get_selected_shapes(self):
        """Returns selected shapes

        :returns: list with GraphicsLib.GraphicsItem
        """

        selected_shapes = []
        for item in self.graphics_view.graphics_scene.items():
            if (
                type(item)
                in (
                    GraphicsLib.GraphicsItemPoint,
                    GraphicsLib.GraphicsItemLine,
                    GraphicsLib.GraphicsItemGrid,
                )
                and item.isSelected()
            ):
                selected_shapes.append(item)
        return selected_shapes

    def get_selected_points(self):
        """Returns selected points

        :returns: list with GraphicsLib.GraphicsItemPoint
        """

        selected_points = []
        selected_shapes = self.get_selected_shapes()
        for shape in selected_shapes:
            if isinstance(shape, GraphicsLib.GraphicsItemPoint):
                selected_points.append(shape)
        return sorted(selected_points, key=lambda x: x.index, reverse=False)

    def hide_all_items(self):
        """Hides all items
        """
        for shape in self.get_shapes():
            if shape != self.auto_grid:
                shape.hide()

    def show_all_items(self):
        """Shows all items
        """
        for shape in self.get_shapes():
            if shape != self.auto_grid:
                shape.show()

    def inc_used_for_collection(self, cpos):
        for shape in self.get_points():
            if shape.get_centred_position() == cpos:
                shape.used_count += 1

    def set_shape_tooltip(self, cpos, tooltip):
        for shape in self.get_points():
            if shape.get_centred_position() == cpos:
                shape.set_tool_tip(tooltip)

    def get_scene_snapshot(self, shape=None, bw=None, return_as_array=None):
        """Takes a snapshot of the scene

        :param shape: shape that needs to be selected
        :type shape: GraphicsLib.GraphicsItem
        :returns: QImage
        """
        if shape:
            self.hide_all_items()
            # self.de_select_all()
            shape.show()
            # shape.setSelected(True)
            # self.select_shape_with_cpos(shape.get_centred_position())
        # self.graphics_omega_reference_item.hide()

        image = QtImport.QImage(
            self.graphics_view.graphics_scene.sceneRect().size().toSize(),
            QtImport.QImage.Format_ARGB32,
        )
        image.fill(QtImport.Qt.transparent)
        image_painter = QtImport.QPainter(image)
        self.graphics_view.render(image_painter)
        image_painter.end()
        self.show_all_items()
        self.graphics_omega_reference_item.show()
        if return_as_array:
            ptr = image.bits()
            ptr.setsize(image.byteCount())
            return np.array(ptr).reshape(image.height(), image.width(), 4)
        else:
            return image

    def save_scene_snapshot(self, filename):
        """Method to save snapshot

        :param file_name: file name
        :type file_name: str
        """
        logging.getLogger("HWR").debug("Saving scene snapshot: %s" % filename)
        try:
            if not os.path.exists(os.path.dirname(filename)):
                os.makedirs(os.path.dirname(filename))
            snapshot = self.get_scene_snapshot()
            snapshot.save(filename)

            if not os.path.exists(filename):
                raise Exception("Unable to save snapshot to %s" % filename)
        except BaseException:
            logging.getLogger("user_level_log").error(
                "Unable to save snapshot: %s" % filename
            )

    def save_scene_animation(self, filename, duration_sec=1):
        """Saves animated gif of a rotating sample"""
        """Save animation task"""

        # self.diffractometer_hwobj.set_ready(False)
        gevent.spawn(self.diffractometer_hwobj.move_omega_relative, 180)
        gevent.spawn(self.save_scene_animation_task, filename, duration_sec)

    def save_scene_animation_task(self, filename, duration_sec):

        from array2gif import write_gif

        image_list = []

        # while not self.diffractometer_hwobj.is_ready():
        for i in range(4):
            arr = self.get_scene_snapshot(return_as_array=True)
            width = arr.shape[0]
            height = arr.shape[1]
            r = np.ravel(arr)[::3]
            g = np.ravel(arr)[1::3]
            b = np.ravel(arr)[2::3]
            image_list.append(np.append(np.append(r, g), b).reshape(3, width, height))
            gevent.sleep(0.04)

        tt = image_list[0]
        write_gif(image_list, "/tmp/test_anim.gif", fps=15)

    def get_raw_snapshot(self, bw=False, return_as_array=False):
        """Returns a raw snapshot from camera

        :param bw: black and white
        :type bw: bool
        :param return_as_array: return image as numpy array
        :type return_as_array: bool
        """
        return self.camera_hwobj.get_snapshot(bw, return_as_array)

    def save_raw_snapshot(self, filename, bw=False, image_type="PNG"):
        """Save raw image from camera in file

        :param filename: filename
        :type filename: str
        :param bw: black and white
        :type bw: bool
        :param image_type: image format. Default png
        :type image_type: str
        """
        try:
            logging.getLogger("user_level_log").debug(
                "Saving raw snapshot: %s" % filename
            )
            self.camera_hwobj.save_snapshot(filename, image_type)
        except BaseException:
            logging.getLogger("HWR").exception(
                "Unable to save raw image: %s" % filename
            )

    def save_beam_profile(self, profile_filename):
        image_array = self.get_raw_snapshot(bw=True, return_as_array=True)
        try:
            hor_sum = image_array.sum(axis=0)
            ver_sum = image_array.sum(axis=1)

            fig, axarr = plt.subplots(1, 2)

            axarr[0].plot(np.arange(0, hor_sum.size, 1), hor_sum)
            axarr[1].plot(ver_sum[::-1], np.arange(0, ver_sum.size, 1))

            fig.savefig(profile_filename, dpi=300, bbox_inches="tight")
        except BaseException:
            logging.getLogger("HWR").exception(
                "Unable to save beam profile image: %s" % profile_filename
            )

    def open_beam_profile_view(self):
        """Opens new dialog with 3D beam profile"""
        image_array = self.get_raw_snapshot(bw=True, return_as_array=True)
        fig = plt.figure()
        ax = fig.gca(projection="3d")
        ax.set_axis_bgcolor("gray")

        X = np.arange(0, image_array.shape[0])
        Y = np.arange(0, image_array.shape[1])
        X, Y = np.meshgrid(X, Y)

        ax.plot_surface(
            X,
            Y,
            np.transpose(image_array),
            cmap=cm.gnuplot,
            linewidth=0,
            antialiased=False,
        )

        # fig.colorbar(surf, shrink=0.5, aspect=5)
        plt.show()

    def start_measure_distance(self, wait_click=False):
        """Distance measuring method

        :param wait_click: wait for first click to start
        :type wait_click: bool
        :emits: infoMsg
        """
        self.set_cursor_busy(True)
        if wait_click:
            logging.getLogger("user_level_log").info(
                "Click to start " + "distance  measuring (Double click stops)"
            )
            self.wait_measure_distance_click = True
            self.emit("infoMsg", "Distance measurement")
        else:
            self.wait_measure_distance_click = False
            self.in_measure_distance_state = True
            self.start_graphics_item(self.graphics_measure_distance_item)

    def start_measure_angle(self, wait_click=False):
        """Angle measuring method

        :param wait_click: wait for first click to start
        :type wait_click: bool
        :emits: infoMsg
        """
        self.set_cursor_busy(True)
        if wait_click:
            logging.getLogger("user_level_log").info(
                "Click to start " + "angle measuring (Double click stops)"
            )
            self.wait_measure_angle_click = True
            self.emit("infoMsg", "Angle measurement")
        else:
            self.wait_measure_angle_click = False
            self.in_measure_angle_state = True
            self.start_graphics_item(self.graphics_measure_angle_item)

    def start_measure_area(self, wait_click=False):
        """Area measuring method

        :param wait_click: wait for first click to start
        :type wait_click: bool
        :emits: infoMsg as str
        """
        self.set_cursor_busy(True)
        if wait_click:
            logging.getLogger("user_level_log").info(
                "Click to start area " + "measuring (Double click stops)"
            )
            self.wait_measure_area_click = True
            self.emit("infoMsg", "Area measurement")
        else:
            self.wait_measure_area_click = False
            self.in_measure_area_state = True
            self.start_graphics_item(self.graphics_measure_area_item)

    def start_move_beam_mark(self):
        """Method to move beam mark

        :emits: infoMsg as str
        """
        self.set_cursor_busy(True)
        self.emit("infoMsg", "Move beam mark")
        self.in_move_beam_mark_state = True
        self.start_graphics_item(
            self.graphics_move_beam_mark_item, start_pos=self.beam_position
        )
        # self.graphics_move_beam_mark_item.set_beam_mark(\
        #     self.beam_info_dict, self.pixels_per_mm)

    def start_define_beam(self):
        """Method to define beam size.
           User

        :emits: infoMsg as str
        """
        self.set_cursor_busy(True)
        logging.getLogger("user_level_log").info(
            "Select an area to " + "define beam size"
        )
        self.wait_beam_define_click = True
        self.emit("infoMsg", "Define beam size")

    def start_graphics_item(self, item, start_pos=None, end_pos=None):
        """Updates item on the scene

        :param item: item
        :type item: GraphicsLib.GraphicsItem
        :param start_pos: draw start position
        :type start_pos: list with x and y coordinates
        :param end_pos: draw end position
        :type end_pos: list with x and y coordinates
        """
        if not start_pos:
            start_pos = self.mouse_position
        if not end_pos:
            end_pos = self.mouse_position
        item.set_start_position(start_pos[0], start_pos[1])
        item.set_end_position(end_pos[0], end_pos[1])
        item.show()
        self.graphics_view.graphics_scene.update()

    def stop_measure_distance(self):
        """Stops distance measurement

        :emits: infoMsg as str
        """
        self.set_cursor_busy(False)
        self.in_measure_distance_state = False
        self.wait_measure_distance_click = False
        self.graphics_measure_distance_item.hide()
        self.graphics_view.graphics_scene.update()
        self.emit("infoMsg", "")

    def stop_measure_angle(self):
        """Stops angle measurement

        :emits: infoMsg as str
        """
        self.set_cursor_busy(False)
        self.in_measure_angle_state = False
        self.wait_measure_angle_click = False
        self.graphics_measure_angle_item.hide()
        self.graphics_view.graphics_scene.update()
        self.emit("infoMsg", "")

    def stop_measure_area(self):
        """Stops area measurement

        :emits: infoMsg as str
        """
        self.set_cursor_busy(False)
        self.in_measure_area_state = False
        self.wait_measure_area_click = False
        self.graphics_measure_area_item.hide()
        self.graphics_view.graphics_scene.update()
        self.emit("infoMsg", "")

    def stop_move_beam_mark(self):
        """Stops to move beam mark

        :emits: infoMsg as str
        """
        self.set_cursor_busy(False)
        self.in_move_beam_mark_state = False
        self.graphics_move_beam_mark_item.hide()
        self.graphics_view.graphics_scene.update()
        self.beam_info_hwobj.set_beam_position(
            self.graphics_move_beam_mark_item.end_coord[0],
            self.graphics_move_beam_mark_item.end_coord[1],
        )
        self.emit("infoMsg", "")

    def stop_beam_define(self):
        """Stops beam define

        :emits: infoMsg as str
        """
        self.set_cursor_busy(False)
        self.in_beam_define_state = False
        self.wait_beam_define_click = False
        self.graphics_beam_define_item.hide()
        self.graphics_view.graphics_scene.update()
        self.emit("infoMsg", "")
        self.beam_info_hwobj.set_slits_gap(
            self.graphics_beam_define_item.width_microns,
            self.graphics_beam_define_item.height_microns,
        )
        self.diffractometer_hwobj.move_to_beam(
            self.graphics_beam_define_item.center_coord[0],
            self.graphics_beam_define_item.center_coord[1],
        )

    def start_centring(self, tree_click=None):
        """Starts centring procedure

        :param tree_click: centring with 3 clicks
        :type tree_click: bool
        :emits: - centringInProgress as bool
                - infoMsg: as str
        """
        self.emit("centringInProgress", True)
        if tree_click:
            self.hide_all_items()
            self.set_cursor_busy(True)
            self.set_centring_state(True)
            self.diffractometer_hwobj.start_centring_method(
                self.diffractometer_hwobj.CENTRING_METHOD_MANUAL
            )
            self.emit("infoMsg", "3 click centring")
        else:
            # self.accept_centring()
            self.diffractometer_hwobj.start_move_to_beam(
                self.beam_position[0], self.beam_position[1]
            )

    def accept_centring(self):
        """Accepts centring
        """
        self.set_cursor_busy(False)
        self.diffractometer_hwobj.accept_centring()
        self.diffractometer_state_changed()
        self.show_all_items()

    def reject_centring(self):
        """Rejects centring
        """
        self.set_cursor_busy(False)
        self.diffractometer_hwobj.reject_centring()
        self.show_all_items()

    def cancel_centring(self, reject=False):
        """Cancels centring

        :param reject: reject position
        :type reject: bool
        """
        self.set_cursor_busy(False)
        self.diffractometer_hwobj.cancel_centring_method(reject=reject)
        self.show_all_items()

    def start_one_click_centring(self):
        self.set_cursor_busy(True)
        self.emit("infoMsg", "Click on the screen to create centring points")
        self.in_one_click_centering = True
        self.graphics_centring_lines_item.setVisible(True)

    def stop_one_click_centring(self):
        self.set_cursor_busy(False)
        self.emit("infoMsg", "")
        self.in_one_click_centering = False
        self.graphics_centring_lines_item.setVisible(False)

    def start_visual_align(self):
        """Starts visual align procedure when two centring points are selected
           Orientates two points along the osc axes

        :emits: infoMsg as str
        """
        selected_points = self.get_selected_points()
        if len(selected_points) == 2:
            self.diffractometer_hwobj.visual_align(
                selected_points[0].get_centred_position(),
                selected_points[1].get_centred_position(),
            )
            self.emit("infoMsg", "Visual align")
        else:
            msg = "Select two centred position (CTRL click) to continue"
            logging.getLogger("user_level_log").error(msg)

    def create_line(self, start_point=None, end_point=None, emit=True):
        """Creates helical line if two centring points selected
        """
        line = None
        selected_points = (start_point, end_point)

        if None in selected_points:
            selected_points = self.get_selected_points()
        if len(selected_points) > 1:
            line = GraphicsLib.GraphicsItemLine(selected_points[0], selected_points[1])
            self.add_shape(line, emit)
        else:
            msg = (
                "Please select two points (with same kappa and phi) "
                + "to create a helical line"
            )
            logging.getLogger("GUI").error(msg)
        return line

    def create_auto_line(self, cpos=None):
        """Creates a automatic helical line
        """
        if cpos is None:
            point_one_motor_pos = self.diffractometer_hwobj.get_positions()
        else:
            point_one_motor_pos = cpos

        point_two_motor_pos = deepcopy(point_one_motor_pos)

        # TODO
        # This is for MD2, add MD3 and move to diffractometer

        ver_range = -0.1
        omega_ref = 0.0
        point_one_motor_pos["sampx"] = point_one_motor_pos[
            "sampx"
        ] + ver_range * math.sin(
            math.pi * (point_one_motor_pos["phi"] - omega_ref) / 180.0
        )
        point_one_motor_pos["sampy"] = point_one_motor_pos[
            "sampy"
        ] - ver_range * math.cos(
            math.pi * (point_one_motor_pos["phi"] - omega_ref) / 180.0
        )

        ver_range = 0.1
        point_two_motor_pos["sampx"] = point_two_motor_pos[
            "sampx"
        ] + ver_range * math.sin(
            math.pi * (point_one_motor_pos["phi"] - omega_ref) / 180.0
        )
        point_two_motor_pos["sampy"] = point_two_motor_pos[
            "sampy"
        ] - ver_range * math.cos(
            math.pi * (point_one_motor_pos["phi"] - omega_ref) / 180.0
        )

        cpos_one = queue_model_objects.CentredPosition(point_one_motor_pos)
        point_one = GraphicsLib.GraphicsItemPoint(cpos_one)
        self.add_shape(point_one)
        cpos_one.set_index(point_one.index)

        cpos_two = queue_model_objects.CentredPosition(point_two_motor_pos)
        point_two = GraphicsLib.GraphicsItemPoint(cpos_two)
        self.add_shape(point_two)
        cpos_two.set_index(point_two.index)

        line = self.create_line(point_one, point_two)
        self.diffractometer_state_changed()

        return line, cpos_one, cpos_two

    def create_grid(self, spacing=(0, 0)):
        """Creates grid

        :param spacing: spacing between beams
        :type spacing: list with two floats (can be negative)
        """
        if not self.wait_grid_drawing_click:
            self.set_cursor_busy(True)
            self.graphics_grid_draw_item = GraphicsLib.GraphicsItemGrid(
                self, self.beam_info_dict, spacing, self.pixels_per_mm
            )
            self.graphics_grid_draw_item.set_draw_mode(True)
            self.graphics_grid_draw_item.index = self.grid_count
            self.grid_count += 1
            self.graphics_view.graphics_scene.addItem(self.graphics_grid_draw_item)
            self.wait_grid_drawing_click = True

    def create_auto_grid(self):
        #self.start_auto_centring(wait=True)
        grid_size = (1, 1)
        grid_spacing = (self.beam_info_dict["size_x"],
                        self.beam_info_dict["size_y"])

        GraphicsLib.GraphicsItemGrid.set_auto_grid_size(grid_size)
        temp_grid = GraphicsLib.GraphicsItemGrid(
            self, self.beam_info_dict, (0, 0), self.pixels_per_mm
        )
        self.graphics_view.graphics_scene.addItem(temp_grid)
        temp_grid.index = self.grid_count
        motor_pos = self.diffractometer_hwobj.get_centred_point_from_coord(
            self.beam_position[0], self.beam_position[1], return_by_names=True
        )
        temp_grid.set_centred_position(queue_model_objects.CentredPosition(motor_pos))
        temp_grid.update_auto_grid(
            self.beam_info_dict, self.beam_position, grid_spacing
        )

        self.emit("shapeCreated", temp_grid, "Grid")
        self.shape_dict[temp_grid.get_display_name()] = temp_grid
        self.grid_count += 1

        return temp_grid

        # spawn(self.auto_grid_procedure)

    def auto_grid_procedure(self):
        """Test
        """
        logging.getLogger("user_level_log").info("Auto grid procedure started...")
        temp_grid = None
        """
        self.diffractometer_hwobj.move_omega(0)
        self.diffractometer_hwobj.move_sample_out()
        background_image = self.get_raw_snapshot(bw=True, return_as_array=True)
        self.diffractometer_hwobj.move_sample_in()

        number_of_snapshots = 6
        snapshot_list = []

        for index in range(number_of_snapshots):
            (info, x, y) = lucid.find_loop(
                self.get_raw_snapshot(bw=False, return_as_array=True)
            )
            snapshot_list.append(
                {
                    "omega": index * 360 / number_of_snapshots,
                    "image": self.get_raw_snapshot(bw=True, return_as_array=True),
                    "optical_x": x,
                    "optical_y": y,
                }
            )
            self.diffractometer_hwobj.move_omega_relative(360 / number_of_snapshots)

        auto_mesh = AutoMesh.getAutoMesh(
            background_image,
            snapshot_list,
            (self.beam_info_dict["size_x"], self.beam_info_dict["size_y"]),
            self.pixels_per_mm,
        )

        self.diffractometer_hwobj.move_omega(auto_mesh["angle"])

        grid_spacing = (
            self.beam_info_dict["size_x"] / 2,
            self.beam_info_dict["size_y"] / 2,
        )

        GraphicsLib.GraphicsItemGrid.set_auto_grid_size(
            (auto_mesh["dx_mm"], auto_mesh["dy_mm"])
        )
        temp_grid = GraphicsLib.GraphicsItemGrid(
            self, self.beam_info_dict, (0, 0), self.pixels_per_mm
        )
        self.graphics_view.graphics_scene.addItem(temp_grid)
        temp_grid.index = self.grid_count
        motor_pos = self.diffractometer_hwobj.get_centred_point_from_coord(
            auto_mesh["center_x"], auto_mesh["center_y"], return_by_names=True
        )
        temp_grid.set_centred_position(queue_model_objects.CentredPosition(motor_pos))
        temp_grid.update_auto_grid(
            self.beam_info_dict, self.beam_position, grid_spacing
        )

        self.emit("shapeCreated", temp_grid, "Grid")
        self.shape_dict[temp_grid.get_display_name()] = temp_grid
        self.grid_count += 1

        self.diffractometer_state_changed()
        logging.getLogger("user_level_log").info("Auto grid created")
        """
        return temp_grid

    def update_grid_motor_positions(self, grid_object):
        """Updates grid corner positions
        """
        grid_center_x, grid_center_y = grid_object.get_center_coord()
        motor_pos = self.diffractometer_hwobj.get_centred_point_from_coord(
            grid_center_x, grid_center_y, return_by_names=True
        )
        grid_object.set_centred_position(queue_model_objects.CentredPosition(motor_pos))

        motor_pos_corner = []
        for index, corner_coord in enumerate(grid_object.get_corner_coord()):
            motor_pos_corner.append(
                self.diffractometer_hwobj.get_centred_point_from_coord(
                    corner_coord.x(), corner_coord.y(), return_by_names=True
                )
            )
        grid_object.set_motor_pos_corner(motor_pos_corner)

    def refresh_camera(self):
        """Not called, To be deleted
        """
        self.beam_info_dict = self.beam_info_hwobj.get_beam_info()
        self.beam_info_changed(self.beam_info_dict)

    def select_lines_and_grids(self):
        """Selects all lines and grids that are in the rectangle of
           item selection tool
        """
        select_start_coord = self.graphics_select_tool_item.start_coord
        select_end_coord = self.graphics_select_tool_item.end_coord
        select_middle_x = (select_start_coord[0] + select_end_coord[0]) / 2.0
        select_middle_y = (select_start_coord[1] + select_end_coord[1]) / 2.0

        for shape in self.shape_dict.values():
            if isinstance(shape, GraphicsLib.GraphicsItemLine):
                (start_point, end_point) = shape.get_graphics_points()
                if min(
                    start_point.start_coord[0], end_point.start_coord[0]
                ) < select_middle_x < max(
                    start_point.start_coord[0], end_point.start_coord[0]
                ) and min(
                    start_point.start_coord[1], end_point.start_coord[1]
                ) < select_middle_y < max(
                    start_point.start_coord[1], end_point.start_coord[1]
                ):
                    shape.setSelected(True)

    def get_image_scale_list(self):
        """Returns list with available image scales

        :returns: list with floats
        """
        return self.image_scale_list

    def set_view_scale(self, view_scale):
        """Scales all objects on the view"""
        if isinstance(view_scale, float):
            self.graphics_view.scale(view_scale, view_scale)

    def set_image_scale(self, image_scale, use_scale=False):
        """Scales the incomming frame

        :param image_scale: image scale
        :type image_scale: float 0 - 1.0
        :param use_scale: enables/disables image scale
        :type use_scale: bool
        :emits: imageScaleChanged
        """
        self.graphics_view.scale(image_scale, image_scale)
        return
        """
        scene_size = self.graphics_scene_size
        if image_scale == 1:
            use_scale = False
        if use_scale:
            self.image_scale = image_scale
            scene_size = [scene_size[0] * image_scale, scene_size[1] * image_scale]
        else:
            self.image_scale = 1
        self.graphics_view.graphics_scene.image_scale = self.image_scale

        self.graphics_view.scene().setSceneRect(
            0, 0, scene_size[0] - 10, scene_size[1] - 10
        )
        self.graphics_view.toggle_scrollbars_enable(self.image_scale > 1)
        self.emit("imageScaleChanged", self.image_scale)
        """

    def get_image_scale(self):
        """Returns current scale factor of image

        :returns: float
        """
        return self.image_scale

    def auto_focus(self):
        """Starts auto focus
        """
        self.diffractometer_hwobj.start_auto_focus()

    def start_auto_centring(self, wait=False):
        """Starts auto centring
        """
        # self.display_info_msg(["Auto centring in progress...",
        #                       "Please wait."])
        self.emit("centringInProgress", True)
        self.diffractometer_hwobj.start_centring_method(
            self.diffractometer_hwobj.CENTRING_METHOD_AUTO, wait=wait
        )
        self.emit("infoMsg", "Automatic centring")

    def move_beam_mark_auto(self):
        """Automatic procedure detects beam positions and updates
           beam info.
        """
        beam_shape_dict = self.detect_object_shape()
        self.beam_info_hwobj.set_beam_position(
            beam_shape_dict["center"][0], beam_shape_dict["center"][1]
        )
        # self.graphics_beam_item.set_detected_beam_position(beam_shape_dict)

    def detect_object_shape(self):
        """Method used to detect a shape on the image.
           It is used to detect beam shape and loop
        returns: dictionary with parameters:
                 - center: list with center coordinates
                 - width: estimated beam width
                 - height: estimated beam height
        """
        object_shape_dict = {"center": (0, 0), "width": -1, "height": -1}
        image_array = self.camera_hwobj.get_snapshot(bw=True, return_as_array=True)

        # TODO filter the image
        image_array[image_array < 30] = 0

        hor_sum = image_array.sum(axis=0)
        ver_sum = image_array.sum(axis=1)

        beam_x = None
        beam_y = None

        try:
            half_max = hor_sum.max() / 2.0
            s = interpolate.splrep(
                np.linspace(0, hor_sum.size, hor_sum.size), hor_sum - half_max
            )
            hor_roots = interpolate.sproot(s)

            half_max = ver_sum.max() / 2.0
            s = interpolate.splrep(
                np.linspace(0, ver_sum.size, ver_sum.size), ver_sum - half_max
            )
            ver_roots = interpolate.sproot(s)

            if len(hor_roots) and len(ver_roots):
                object_shape_dict["width"] = int(hor_roots[-1] - hor_roots[0])
                object_shape_dict["height"] = int(ver_roots[-1] - ver_roots[0])

            #beam_spl_x = (hor_roots[0] + hor_roots[1]) / 2.0
            #beam_spl_y = (ver_roots[0] + ver_roots[1]) / 2.0
        except BaseException:
            logging.getLogger("user_level_log").debug(
                "QtGraphicsManager: " + "Unable to detect object shape"
            )
            #beam_spl_x = 0
            #beam_spl_y = 0

        f = interpolate.interp1d(np.arange(0, hor_sum.size, 1), hor_sum)
        xx = np.arange(0, hor_sum.size, 1)
        yy = f(xx)
        window = signal.gaussian(200, 60)
        smoothed = signal.convolve(yy, window / window.sum(), mode="same")
        beam_x = xx[np.argmax(smoothed)]

        f = interpolate.interp1d(np.arange(0, ver_sum.size, 1), ver_sum)
        xx = np.arange(0, ver_sum.size, 1)
        yy = f(xx)
        window = signal.gaussian(200, 60)
        smoothed = signal.convolve(yy, window / window.sum(), mode="same")
        beam_y = xx[np.argmax(smoothed)]

        beam_mass_x, beam_mass_y = ndimage.measurements.center_of_mass(
            np.transpose(image_array)
        )

        """
        logging.getLogger("user_level_log").info(\
                "By spline %s %s" % \
                (str(beam_spl_x), str(beam_spl_y)))
        logging.getLogger("user_level_log").info(\
                "By 1d interp %s %s" \
                %(str(beam_x), str(beam_y)))
        logging.getLogger("user_level_log").info(\
                "By center of mass %s %s" \
                %(str(beam_mass_x), str(beam_mass_y)))
        """

        if None in (beam_x, beam_y):
            # image_array = np.transpose(image_array)
            beam_x = beam_mass_x
            beam_y = beam_mass_y
        # else:
        #    beam_x = int((beam_x + beam_mass_x) / 2)
        #    beam_y = int((beam_y + beam_mass_y) / 2)

        object_shape_dict["center"] = (beam_x, beam_y)

        self.graphics_beam_item.set_detected_beam_position(beam_x, beam_y)

        return object_shape_dict

    def get_beam_displacement(self, reference=None):
        """Calculates beam displacement:
           - detects beam shape. If no shape detected returns (None, None)
           - if beam detected then calculates the displacement in mm

        :param reference: beam centring reference
        :type reference : str. For example "beam" will return the difference
                          between actual beam positon and beam shape
        """
        beam_shape_dict = self.detect_object_shape()

        if (
            None
            or 0 in beam_shape_dict["center"]
            or (beam_shape_dict["width"] < 1 and beam_shape_dict["height"] < 1)
        ):
            return (None, None)
        else:
            if reference == "beam":
                return (
                    (self.beam_position[0] - beam_shape_dict["center"][0])
                    / self.pixels_per_mm[0],
                    (self.beam_position[1] - beam_shape_dict["center"][1])
                    / self.pixels_per_mm[1],
                )
            elif reference == "screen":
                # Displacement from the screen center
                return (
                    (self.graphics_scene_size[0] / 2 - beam_shape_dict["center"][0])
                    / self.pixels_per_mm[0],
                    (self.graphics_scene_size[1] / 2 - beam_shape_dict["center"][1])
                    / self.pixels_per_mm[1],
                )
            else:
                return (
                    (reference[0] - beam_shape_dict["center"][0])
                    / self.pixels_per_mm[0],
                    (reference[1] - beam_shape_dict["center"][1])
                    / self.pixels_per_mm[1],
                )

    def display_grid(self, state):
        """Display a grid on the screen
        """
        self.graphics_scale_item.set_display_grid(state)

    def display_histogram(self, state):
        self.graphics_histogram_item.setVisible(state)
        if state:
            self.update_histogram()

    def update_histogram(self):
        image_array = self.camera_hwobj.get_snapshot(bw=True, return_as_array=True)
        self.graphics_histogram_item.update_histogram(
            image_array.sum(axis=0), image_array.sum(axis=1)
        )

    def create_automatic_line(self):
        """Create automatic line for xray centring
        """
        raise NotImplementedError

    def set_display_overlay(self, state):
        """Enables or disables beam shape drawing for graphics scene
           items (lines and grids)
        """
        for shape in self.get_shapes():
            if isinstance(shape, GraphicsLib.GraphicsItemLine):
                shape.set_beam_info(self.beam_info_dict)
                shape.set_pixels_per_mm(self.pixels_per_mm)
                shape.set_display_overlay(state > 0)

    def display_info_msg(self, msg, pos_x=None, pos_y=None, hide_msg=True):
        """Displays info message on the screen
        """
        if pos_x is None:
            pos_x = 10
            # pos_x = self.beam_position[0]
        if pos_y is None:
            pos_y = 50
            # pos_y = self.beam_position[1]
        self.graphics_info_item.display_info(msg, pos_x, pos_y, hide_msg)

    def hide_info_msg(self):
        """Hides info message"""
        self.graphics_info_item.hide()

    def swap_line_points(self, line):
        """Swaps centring points of a helical line
           This method reverses the direction of a helical scan
        """
        (point_start, point_end) = line.get_graphical_points()
        line.set_graphical_points(point_end, point_start)
        self.emit("shapeChanged", line, "Line")
        line.update_item()

    def display_beam_size(self, state):
        """Enables or disables displaying the beam size"""
        self.graphics_beam_item.enable_beam_size(state)

    def set_magnification_mode(self, mode):
        """Display or hide magnification tool"""
        if mode:
            QtImport.QApplication.setOverrideCursor(
               QtImport.QCursor(QtImport.Qt.ClosedHandCursor)
            )
        else:
            self.set_cursor_busy(False)
        self.graphics_magnification_item.setVisible(mode)
        self.in_magnification_mode = mode

    def set_scrollbars_off(self, state):
        """Enables or disables scrollbars"""
        if state:
            self.graphics_view.setHorizontalScrollBarPolicy(QtImport.Qt.ScrollBarAlwaysOff)
            self.graphics_view.setVerticalScrollBarPolicy(QtImport.Qt.ScrollBarAlwaysOff)<|MERGE_RESOLUTION|>--- conflicted
+++ resolved
@@ -45,11 +45,6 @@
 except:
     import _pickle as pickle
 
-<<<<<<< HEAD
-=======
-from gui.utils import QtImport
-
->>>>>>> e02c5c6e
 from copy import deepcopy
 
 import gevent
@@ -67,17 +62,13 @@
     except ImportError:
         pass
 
-<<<<<<< HEAD
 from gui.utils import QtImport
 
-=======
-# import AutoMesh
->>>>>>> e02c5c6e
 from HardwareRepository.HardwareObjects import queue_model_objects
 from HardwareRepository.BaseHardwareObjects import HardwareObject
 from HardwareRepository.HardwareObjects import QtGraphicsLib as GraphicsLib
 
-__credits__ = ["MXCuBE colaboration"]
+__credits__ = ["MXCuBE collaboration"]
 __category__ = "Graphics"
 
 
@@ -384,7 +375,7 @@
         """Saves graphical objects in the file
         """
 
-        return 
+        return
         """
         graphics_config_file.write(pickle.dumps(self.dump_shapes()))
         if self.graphics_config_filename is None:
