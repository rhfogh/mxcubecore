import logging
import time
from HardwareRepository.HardwareObjects.abstract.AbstractMotor import (
    AbstractMotor,
    MotorStates,
)
from gevent import Timeout

"""
Interfaces Sardana Motor objects.
taurusname is the only obligatory property.
<device class="SardanaMotor">
    <taurusname>dmot01</taurusname>
    <username>Dummy</username>
    <actuator_name>dummy_motor</actuator_name>
    <threshold>0.005</threshold>
    <move_threshold>0.005</move_threshold>
    <interval>2000</interval>
</device>
"""


class SardanaMotor(AbstractMotor):

    suffix_position = "Position"
    suffix_state = "State"
    suffix_stop = "Stop"
    suffix_velocity = "Velocity"
    suffix_acceleration = "Acceleration"

    state_map = {
        "ON": MotorStates.READY,
        "OFF": MotorStates.OFF,
        "CLOSE": MotorStates.DISABLED,
        "OPEN": MotorStates.DISABLED,
        "INSERT": MotorStates.DISABLED,
        "EXTRACT": MotorStates.DISABLED,
        "MOVING": MotorStates.MOVING,
        "STANDBY": MotorStates.READY,
        "FAULT": MotorStates.FAULT,
        "INIT": MotorStates.INITIALIZING,
        "RUNNING": MotorStates.MOVING,
        "ALARM": MotorStates.ALARM,
        "DISABLE": MotorStates.DISABLED,
        "UNKNOWN": MotorStates.UNKNOWN,
    }

    def __init__(self, name):
        AbstractMotor.__init__(self, name)
        self.stop_command = None
        self.position_channel = None
        self.state_channel = None
        self.taurusname = None
        self.motor_position = 0.0
        self.threshold_default = 0.0018
        self.move_threshold_default = 0.0
        self.polling_default = "events"
        self.limit_upper = None
        self.limit_lower = None
        self.static_limits = (-1e4, 1e4)
        self.limits = (None, None)
        self.motor_state = MotorStates.NOTINITIALIZED

    def init(self):

        self.taurusname = self.get_property("taurusname")
        if not self.taurusname:
            raise RuntimeError("Undefined property taurusname")

        self.actuator_name = self.get_property("actuator_name")
        if not self.name:
            logging.getLogger("HWR").info(
                "Undefined property actuator_name in xml. Applying name during instance creation."
            )
            self.actuator_name = self.name()

        self.threshold = self.get_property("threshold", self.threshold_default)
        logging.getLogger("HWR").debug(
            "Motor {0} threshold = {1}".format(self.actuator_name, self.threshold)
        )

        self.move_threshold = self.get_property(
            "move_threshold", self.move_threshold_default
        )
        logging.getLogger("HWR").debug(
            "Motor {0} move_threshold = {1}".format(
                self.actuator_name, self.move_threshold
            )
        )

        self.polling = self.get_property("interval", self.polling_default)
        logging.getLogger("HWR").debug(
            "Motor {0} polling = {1}".format(self.actuator_name, self.polling)
        )

        self.stop_command = self.add_command(
            {
                "type": "sardana",
                "name": self.actuator_name + SardanaMotor.suffix_stop,
                "taurusname": self.taurusname,
            },
            "Stop",
        )
        self.position_channel = self.add_channel(
            {
                "type": "sardana",
                "name": self.actuator_name + SardanaMotor.suffix_position,
                "taurusname": self.taurusname,
                "polling": self.polling,
            },
            "Position",
        )
        self.state_channel = self.add_channel(
            {
                "type": "sardana",
                "name": self.actuator_name + SardanaMotor.suffix_state,
                "taurusname": self.taurusname,
                "polling": self.polling,
            },
            "State",
        )

        self.velocity_channel = self.add_channel(
            {
                "type": "sardana",
                "name": self.actuator_name + SardanaMotor.suffix_velocity,
                "taurusname": self.taurusname,
            },
            "Velocity",
        )

        self.acceleration_channel = self.add_channel(
            {
                "type": "sardana",
                "name": self.actuator_name + SardanaMotor.suffix_acceleration,
                "taurusname": self.taurusname,
            },
            "Acceleration",
        )

        self.position_channel.connect_signal("update", self.motor_position_changed)
        self.state_channel.connect_signal("update", self.motor_state_changed)

        self.limits = self.get_limits()

        (self.limit_lower, self.limit_upper) = self.limits

        if self.limit_lower is None:
            self.limit_lower = self.static_limits[0]

        if self.limit_upper is None:
            self.limit_upper = self.static_limits[1]

    def connect_notify(self, signal):
        if signal == "valueChanged":
            self.motor_position_changed()
        elif signal == "stateChanged":
            self.motor_state_changed()

    def updateState(self):
        """
        Descript. : forces position and state update
        """
        self.motor_position_changed()
        self.motor_state_changed()

    def motor_state_changed(self, state=None):
        """
        Descript. : called by the state channels update event
                    checks if the motor is at it's limit,
                    and sets the new device state
        """
        motor_state = self.motor_state

        if state is None:
            state = self.state_channel.get_value()

        state = str(state)
        motor_state = SardanaMotor.state_map[state]

        if motor_state != MotorStates.DISABLED:
            if self.motor_position >= self.limit_upper:
                motor_state = MotorStates.HIGHLIMIT
            elif self.motor_position <= self.limit_lower:
                motor_state = MotorStates.LOWLIMIT

        self.set_ready(motor_state > MotorStates.DISABLED)

        if motor_state != self.motor_state:
            self.motor_state = motor_state
            self.emit("stateChanged", (motor_state,))

    def motor_position_changed(self, position=None):
        """
        Descript. : called by the position channels update event
                    if the position change exceeds threshold,
                    valueChanged is fired
        """
        if position is None:
            position = self.position_channel.get_value()
        if abs(self.motor_position - position) >= self.threshold:
            self.motor_position = position
            self.emit("valueChanged", (position,))
            self.motor_state_changed()

    def get_state(self):
        """
        Descript. : returns the current motor state
        """
        self.motor_state_changed()
        return self.motor_state

    def get_limits(self):
        """
        Descript. : returns motor limits. If no limits channel defined then
                    static_limits is returned
        """
        try:
            return (self.limit_lower, self.limit_upper)
        except Exception:
            return (None, None)

    def get_value(self):
        """
        Descript. : returns the current position
        """
        self.motor_position = self.position_channel.get_value()
        return self.motor_position

    def _set_value(self, value):
        """
        Descript. : move to the given position
        """
        # if abs(absolute_position - current_pos) > self.move_threshold_default:
        self.position_channel.set_value(value)

    def stop(self):
        """
        Descript. : stops the motor immediately
        """
        self.stop_command()

    def is_moving(self):
        """
        Descript. : True if the motor is currently moving
        """
        return self.is_ready() and self.get_state() == MotorStates.MOVING

    motorIsMoving = is_moving

    def wait_end_of_move(self, timeout=None):
        """
        Descript. : waits till the motor stops
        """
        with Timeout(timeout):
            time.sleep(0.1)
            while self.is_moving():
                time.sleep(0.1)

    def get_velocity(self):
        try:
<<<<<<< HEAD
            return self.velocity_channel.getValue()
=======
            return self.velocity_channel.get_value()
>>>>>>> 6bbb019e
        except Exception:
            return None

    def set_velocity(self, value):
        self.velocity_channel.set_value(value)

    def get_acceleration(self):
        try:
<<<<<<< HEAD
            return self.acceleration_channel.getValue()
=======
            return self.acceleration_channel.get_value()
>>>>>>> 6bbb019e
        except Exception:
            return None


def test_hwo(hwo):
    print(("Position for %s is: %s" % (hwo.username, hwo.get_value())))
    print(("Velocity for %s is: %s" % (hwo.username, hwo.get_velocity())))
    print(("Acceleration for %s is: %s" % (hwo.username, hwo.get_acceleration())))


#    print("Moving motor to %s" % newpos)
#    hwo.set_value(newpos, timeout=None)
#    while hwo.is_moving():
#        print "Moving"
#        time.sleep(0.3)
#    print("Movement done. Position is now: %s" % hwo.get_value())<|MERGE_RESOLUTION|>--- conflicted
+++ resolved
@@ -259,11 +259,7 @@
 
     def get_velocity(self):
         try:
-<<<<<<< HEAD
-            return self.velocity_channel.getValue()
-=======
             return self.velocity_channel.get_value()
->>>>>>> 6bbb019e
         except Exception:
             return None
 
@@ -272,11 +268,7 @@
 
     def get_acceleration(self):
         try:
-<<<<<<< HEAD
-            return self.acceleration_channel.getValue()
-=======
             return self.acceleration_channel.get_value()
->>>>>>> 6bbb019e
         except Exception:
             return None
 
