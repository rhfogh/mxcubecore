--- conflicted
+++ resolved
@@ -10,16 +10,9 @@
 pylint
 pymca
 ruamel.yaml
-<<<<<<< HEAD
-jsonschema
-# f90nml and py4j are required for GPhL Workflow and emulation
-# f90nml
-# py4j
-=======
 scipy
 suds
 
 
 
-# GPhL: f90nml, mgen, and py4j are required for GPhL Workflow and emulation
->>>>>>> b894885e
+# GPhL: f90nml, mgen, and py4j are required for GPhL Workflow and emulation